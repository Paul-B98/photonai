--- conflicted
+++ resolved
@@ -18,39 +18,23 @@
     include_package_data=True,
     version=__version__,
     description="""
-<<<<<<< HEAD
-PHOTONAI is a rapid prototyping framework enabling (not so experienced) users to build, train, optimize, evaluate,
-and share even complex machine learning pipelines with very high efficiency.
-
-By pre-registering state-of-the-art machine learning algorithms, we create a system in which the user can select and 
- arrange processing steps into pipeline data streams. PHOTONAI automates the training and testing procedure for
- each custom pipeline including nested cross-validation and hyperparameter optimization.
- 
-After PHOTONAI has found the best configuration for your model, it offers a convenient possibility to explore the
- analyzed hyperparameter space. It also enables you to persist and load your optimal model, 
- including all preprocessing elements, with only one line of code.
-=======
 PHOTONAI
 is a rapid prototyping framework enabling (not so experienced) users to build, train, optimize, evaluate,
 and share even complex machine learning (ML) pipelines with very high efficiency.
->>>>>>> e0481c80
 
 By pre-registering state-of-the-art ML implementations, we create a system in which the user can select 
-and arrange processing steps and learning algorithms in simple or parallel data streams. Importantly,
-PHOTONAI is capable to automatize the training and testing procedure including nested cross-validation and 
+and arrange processing steps and learning algorithms in simple or parallel pipeline data streams. 
+
+Importantly, PHOTONAI is capable to automatize the training and testing procedure including nested cross-validation and 
 hyperparameter search, calculates performance metrics and conveniently visualizes the analyzed hyperparameter space.
-It also enables you to persist and load your optimal model, including all preprocessing elements, 
+
+It also enables the user persist and load your optimal model, including all preprocessing elements, 
 with only one line of code.
 """,
     author='PHOTONAI Team',
     author_email='hahnt@wwu.de',
-<<<<<<< HEAD
-    url='https://github.com/wwu-mmll/photonai.git',
-    download_url='https://github.com/photon-team/photonai/archive/' + __version__ + '.tar.gz',
-=======
     url='https://github.com/mmll-wwu/photonai.git',
     download_url='https://github.com/wwu-mmll/photonai/archive/' + __version__ + '.tar.gz',
->>>>>>> e0481c80
     keywords=['machine learning', 'deep learning', 'neural networks', 'hyperparameter'],
     classifiers=[],
     install_requires=[
