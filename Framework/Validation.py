--- conflicted
+++ resolved
@@ -120,15 +120,6 @@
     @staticmethod
     def calculate_metrics(y_true, y_pred, metrics):
 
-<<<<<<< HEAD
-        if np.ndim(y_pred) == 2:
-            y_pred = one_hot_to_binary(y_pred)
-            #Logger().warn("test_predictions was one hot encoded => transformed to binary")
-
-        if np.ndim(y_true) == 2:
-            y_true = one_hot_to_binary(y_true)
-            #Logger().warn("test_y was one hot encoded => transformed to binary")
-=======
         # Todo: HOW TO CHECK IF ITS REGRESSION?!
         # The following works only for classification
         # if np.ndim(y_pred) == 2:
@@ -138,7 +129,6 @@
         # if np.ndim(y_true) == 2:
         #     y_true = one_hot_to_binary(y_true)
         #     Logger().warn("test_y was one hot encoded => transformed to binary")
->>>>>>> 836badda
 
         output_metrics = {}
         if metrics:
