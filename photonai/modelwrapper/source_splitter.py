from sklearn.base import BaseEstimator, TransformerMixin


class SourceSplitter(BaseEstimator, TransformerMixin):
    """
    SourceSplitter transforms data by reducing to data[:, column_indices].
    """

    def __init__(self, column_indices: list):
        self.column_indices = column_indices

<<<<<<< HEAD
    def fit(self, X, y=None, **kwargs):
        return

    def transform(self, X):
        return X[:,self.column_indices]

    def fit_transform(self, X, y=None, **kwargs):
        return self.transform(X)
=======
    def fit(self, X, y):
        return self

    def transform(self, X):
        return X[:, self.column_indices]
>>>>>>> 0b43222d
<|MERGE_RESOLUTION|>--- conflicted
+++ resolved
@@ -9,19 +9,8 @@
     def __init__(self, column_indices: list):
         self.column_indices = column_indices
 
-<<<<<<< HEAD
-    def fit(self, X, y=None, **kwargs):
-        return
-
-    def transform(self, X):
-        return X[:,self.column_indices]
-
-    def fit_transform(self, X, y=None, **kwargs):
-        return self.transform(X)
-=======
     def fit(self, X, y):
         return self
 
     def transform(self, X):
-        return X[:, self.column_indices]
->>>>>>> 0b43222d
+        return X[:, self.column_indices]