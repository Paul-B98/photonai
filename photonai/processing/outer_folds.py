--- conflicted
+++ resolved
@@ -140,79 +140,12 @@
         if hasattr(self.optimizer, 'n_configurations'):
             self.max_nr_of_configs = str(self.optimizer.n_configurations)
 
-<<<<<<< HEAD
-            tested_config_counter += 1
-
-            if hasattr(self.optimizer, 'ask_for_pipe'):
-                pipe_ctor = self.optimizer.ask_for_pipe()
-            else:
-                pipe_ctor = self.copy_pipe_fnc
-
-            # self.__distribute_cv_info_to_hyperpipe_children(reset=True, config_counter=tested_config_counter)
-
-            hp = InnerFoldManager(pipe_ctor, current_config,
-                                  self.optimization_info,
-                                  self.cross_validaton_info, self.outer_fold_id, self.learning_curves,
-                                  self.learning_curves_cut, self.constraint_objects,
-                                  cache_folder=self.cache_folder,
-                                  cache_updater=self.cache_updater)
-
-            # Test the configuration cross validated by inner_cv object
-            current_config_mdb = hp.fit(self._validation_X, self._validation_y, **self._validation_kwargs)
-            current_config_mdb.config_nr = tested_config_counter
-
-            if not current_config_mdb.config_failed:
-                metric_train = MDBHelper.get_metric(current_config_mdb, fold_operation,
-                                                    self.optimization_info.best_config_metric)
-                metric_test = MDBHelper.get_metric(current_config_mdb, fold_operation,
-                                                   self.optimization_info.best_config_metric, train=False)
-
-                if metric_train is None or metric_test is None:
-                    raise Exception("Config did not fail, but did not get any metrics either....!!?")
-                config_performance = (metric_train, metric_test)
-                if best_metric_yet is None:
-                    best_metric_yet = config_performance
-                    self.current_best_config = current_config_mdb
-                else:
-                    # check if we have the next superstar around that exceeds any old performance
-                    if self.optimization_info.maximize_metric:
-                        if metric_test > best_metric_yet[1]:
-                            best_metric_yet = config_performance
-                            self.current_best_config.save_memory()
-                            self.current_best_config = current_config_mdb
-                        else:
-                            current_config_mdb.save_memory()
-                    else:
-                        if metric_test < best_metric_yet[1]:
-                            best_metric_yet = config_performance
-                            self.current_best_config.save_memory()
-                            self.current_best_config = current_config_mdb
-                        else:
-                            current_config_mdb.save_memory()
-
-                # Print Result for config
-                logger.debug('Performance')
-                logger.info(self.optimization_info.best_config_metric + str(config_performance))
-                logger.info('best config performance so far: ' + str(best_metric_yet))
-            else:
-                config_performance = (-1, -1)
-                # Print Result for config
-                logger.debug('...failed:')
-                logger.error(current_config_mdb.config_error)
-
-            # add config to result tree
-            self.result_object.tested_config_list.append(current_config_mdb)
-
-            # 3. inform optimizer about performance
-            self.optimizer.tell(current_config, config_performance)
-=======
         if isinstance(self.optimizer, PhotonMasterOptimizer):
             self.optimizer.optimize()
         else:
-            # do the optimizing1
+            # do the optimizing
             for current_config in self.optimizer.ask:
                 self.objectiv_function(current_config)
->>>>>>> b0aa0e6d
 
         logger.clean_info('---------------------------------------------------------------------------------------------------------------')
         logger.info('Hyperparameter Optimization finished. Now finding best configuration .... ')
@@ -306,7 +239,6 @@
 
         logger.info('Computations in outer fold {} took {} minutes.'.format(self.cross_validaton_info.outer_folds[self.outer_fold_id].fold_nr,
                                                                             (datetime.datetime.now() - outer_fold_fit_start_time).total_seconds() / 60))
-
 
     def objectiv_function(self, current_config):
         if isinstance(self.optimizer, PhotonMasterOptimizer):
