import csv
import os
import pickle
import pprint
import warnings
from typing import Union

import matplotlib
import matplotlib.pyplot as plt
import numpy as np
import pandas as pd
import seaborn as sns
import json
from bson import json_util

from prettytable import PrettyTable
from pymodm import connect
from pymongo import DESCENDING
from pymongo.errors import DocumentTooLarge
from scipy.stats import sem

from photonai.photonlogger.logger import logger
from photonai.helper.helper import print_double_metrics, print_metrics, print_estimator_metrics, print_config_list_table
from photonai.processing.metrics import Scorer
from photonai.processing.results_structure import MDBHyperpipe
from photonai.__init__ import __version__

<<<<<<< HEAD

=======
>>>>>>> 79f179f6
class ResultsHandler:
    """
    Provides all functions that operate on calculated results.
    As IO for the results object the ResultsHandler
    is able to handle results on its own.

    """
    def __init__(self, results_object: MDBHyperpipe = None, output_settings=None):
        """
        Initialize the object.

        Parameters:
            results_object:
                All results are stored here.
                An initial setting is not necessary,
                because a later loading via file or MongoDB is possible.

            output_settings:
                Setting for creation and storage of the results_object.

        """
        self.results = results_object
        self.output_settings = output_settings

    def load_from_file(self, results_file: str):
        """Reads results_file from json into MDBHyperpipe object self.results.

        Parameters:
            results_file:
                Full path to json file.

        """
        self.results = MDBHyperpipe.from_document(json.load(open(results_file, 'r')))

    def load_from_mongodb(self, mongodb_connect_url: str, pipe_name: str):
        """Reads results_file from MongoDB into MDBHyperpipe object self.results.

        Parameters:
            mongodb_connect_url:
                MongoDB connection string.

            pipe_name:
                Name of the stored hyperpipe.

        """
        connect(mongodb_connect_url, alias="photon_core")
        results = list(MDBHyperpipe.objects.raw({'name': pipe_name}))
        if len(results) == 1:
            self.results = results[0]
        elif len(results) > 1:
            self.results = MDBHyperpipe.objects.order_by([("computation_start_time", DESCENDING)]).raw({'name': pipe_name}).first()
            warn_text = 'Found multiple hyperpipes with that name. Returning most recent one.'
            logger.warning(warn_text)
            warnings.warn(warn_text)
        else:
            raise FileNotFoundError('Could not load hyperpipe from MongoDB.')

    @staticmethod
    def get_methods() -> list:
        """This function returns a list of all methods available for ResultsHandler.

        Returns:
            List of all available methods.

        """
        methods_list = [s for s in dir(ResultsHandler) if '__' not in s]
        return methods_list


    def get_performance_table(self):
        """This function returns a summary table of the overall results.

        ToDo: add best_config information!
        """

        res_tab = pd.DataFrame()
        for i, folds in enumerate(self.results.outer_folds):
            # add best config infos
            try:
                res_tab.loc[i, 'best_config'] = folds.best_config.human_readable_config
            except:
                res_tab.loc[i, 'best_config'] = str(folds.best_config.human_readable_config)

            # add fold index
            res_tab.loc[i, 'fold'] = folds.fold_nr

            # add sample size infos
            res_tab.loc[i, 'n_train'] = folds.best_config.best_config_score.number_samples_training
            res_tab.loc[i, 'n_validation'] = folds.best_config.best_config_score.number_samples_validation

            # add performance metrics
            d = folds.best_config.best_config_score.validation.metrics
            for key, value in d.items():
                res_tab.loc[i, key] = value

        # add row with overall info
        res_tab.loc[i + 1, 'n_validation'] = np.sum(res_tab['n_validation'])
        for key, value in d.items():
            m = res_tab.loc[:, key]
            res_tab.loc[i+1, key] = np.mean(m)
            res_tab.loc[i + 1, key + '_sem'] = sem(m)   # standard error of the mean
        res_tab.loc[i + 1, 'best_config'] = 'Overall'
        return res_tab

    def get_performance_outer_folds(self):
        performances = dict()
        for metric in self.results.outer_folds[0].best_config.best_config_score.validation.metrics.keys():
            performances[metric] = list()
        for i, fold in enumerate(self.results.outer_folds):
            for metric, value in fold.best_config.best_config_score.validation.metrics.items():
                performances[metric].append(value)
        return performances

    def get_config_evaluations(self):
        """Return the test performance of every tested configuration in every outer fold.

        """
        config_performances = list()
        maximum_fold = None
        for outer_fold in self.results.outer_folds:
            if maximum_fold is None or len(outer_fold.tested_config_list) > maximum_fold:
                maximum_fold = len(outer_fold.tested_config_list)

        for outer_fold in self.results.outer_folds:
            performance = dict()
            for metric in self.results.hyperpipe_info.metrics:
                performance[metric] = list()

            for i in range(maximum_fold):
                # for config in outer_fold.tested_config_list:
                for metric in self.results.hyperpipe_info.metrics:
                    if i >= len(outer_fold.tested_config_list):
                        performance[metric].append(np.nan)
                        continue
                    config = outer_fold.tested_config_list[i]
                    if config.config_failed:
                        performance[metric].append(np.nan)
                    else:
                        for item in config.metrics_test:
                            if (item.operation == 'FoldOperations.MEAN') and (item.metric_name == metric):
                                performance[metric].append(item.value)
            config_performances.append(performance)

        config_performances_dict = dict()
        for metric in self.results.hyperpipe_info.metrics:
            config_performances_dict[metric] = list()
            for fold in config_performances:
                config_performances_dict[metric].append(fold[metric])

        return config_performances_dict

    def get_minimum_config_evaluations(self):
        config_evaluations = self.get_config_evaluations()
        minimum_config_evaluations = dict()

        for metric, evaluations in config_evaluations.items():
            minimum_config_evaluations[metric] = list()
            greater_is_better = Scorer.greater_is_better_distinction(metric)

            for fold in evaluations:
                fold_evaluations = list()

                if greater_is_better:
                    for i, config in enumerate(fold):
                        if i == 0:
                            last_config = config
                        else:
                            if config > last_config:
                                last_config = config
                        fold_evaluations.append(last_config)
                else:
                    last_config = np.inf
                    for i, config in enumerate(fold):
                        if i == 0:
                            last_config = config
                        else:
                            if config < last_config:
                                last_config = config
                        fold_evaluations.append(last_config)
                minimum_config_evaluations[metric].append(fold_evaluations)

        return minimum_config_evaluations

    def get_learning_curves(self, config_nr, outer_fold_nr, save):
        """This function gets the learning curves out of the result tree.
        It returns the learning curves as a pandas dataframe.
        If save = True it saves the learning curves as a csv file.

        """
        cuts = self.results.hyperpipe_info.learning_curves_cut.values[1:] + [1.]
        fold_num = len(self.results.outer_folds[0].tested_config_list[config_nr - 1].inner_folds)
        idx = pd.MultiIndex.from_product([cuts, [i + 1 for i in range(fold_num)]], names=['Cut', 'Inner Fold Nr.'])
        col = pd.MultiIndex.from_product([self.results.hyperpipe_info.metrics, ['test', 'train']])
        data = {}
        for metric in self.results.hyperpipe_info.metrics:
            config = self.results.outer_folds[outer_fold_nr - 1].tested_config_list[config_nr - 1]
            for t in [1, 2]:
                curves = []
                for cut_nr, cut in enumerate(cuts):
                    curves += [config.inner_folds[fold].learning_curves[cut_nr][t][metric] for fold in range(fold_num)]
                data.update({(metric, ['test', 'train'][t-1]): curves})
        curves = pd.DataFrame(data, index=idx, columns=col)
        if save:
            curves.to_csv(self._save_prep_learning_curves('lc_outer_fold_%d_config_%d.csv' % (outer_fold_nr, config_nr)))
        return curves

    def plot_curves(self, curves: pd.DataFrame, title: str = 'Learning Curves'):
        """This function plots the learning curves.

        Parameters
        ----------
        curves: pd.DataFrame,
            Dataframe with multi-index: (run - fraction of data)
                               columns: at least (metric, train/test) floats

        title: str, default='Learning Curves',
            Subtitle of plot.

        """
        metrics = self.results.hyperpipe_info.metrics
        fig, axes = plt.subplots(1, len(metrics), figsize=(len(metrics) * 4., 4.))
        if len(metrics) == 1:
            axes = [axes]
        cuts = curves.index.get_level_values(0)
        col_template = tuple(curves.columns[0])
        # iterate only over first 2 entries [(metric, train/test)], example 'mean' as third

        for metric, ax in zip(metrics, axes):
            for subset in ['test', 'train']:
                sns.lineplot(x=cuts, y=curves[(metric, subset)+col_template[2:]], label=metric + '_' + subset, ax=ax)
            ax.set(xlabel='Fraction of Train Data used', ylabel='Metric Value')
            ax.legend(fontsize='small')
        plt.suptitle(title)
        plt.tight_layout(rect=[0, 0.03, 1, 0.95])

        return fig

    def plot_learning_curves_config(self, config_nr, outer_fold_nr, save, show=False):
        """This function gets the learning curves for a specific config nr. and outer fold nr. and plots them
        If config_nr = -1 it gets the best config of the outer fold
        If save = True the plot is saved
        If show = True the plot is shown
        """
        if config_nr == -1:
            config_nr = self.results.best_config.config_nr
        curves = self.get_learning_curves(config_nr, outer_fold_nr, save)
        curves.columns = curves.columns.to_flat_index()
        fig = self.plot_curves(curves, 'Learning Curves (Outer Fold Nr.%d Config Nr.%d)' % (outer_fold_nr, config_nr))
        if save:
            plt.savefig(self._save_prep_learning_curves('lc_outer_fold_%d_config_%d.png' % (outer_fold_nr, config_nr)))
        if show:
            plt.show()
        plt.close()

    def plot_learning_curves_outer_fold(self, outer_fold_nr, config_nr_list=None, save=True, show=False):
        """This function gets the learning curves for a list of configs in a specific outer fold and plots them
        For each config the mean of the learning curves of all inner folds is used
        If config_nr = -1 it gets the best config of the outer fold
        If save = True the plot is saved
        If show = True the plot is shown
        """
        if config_nr_list is None:
            config_nr_list = np.arange(1, len(self.results.outer_folds[outer_fold_nr - 1].tested_config_list) + 1)
        elif -1 in config_nr_list:
            config_nr_list = [nr for nr in config_nr_list if nr is not self.results.best_config.config_nr]
            config_nr_list[config_nr_list == -1] = self.results.best_config.config_nr
        curves_list = []
        for config_nr in config_nr_list:
            curves = self.get_learning_curves(config_nr, outer_fold_nr, save)
            curves_list.append(curves.groupby(level=0).agg(['mean']))
        curves_configs = pd.concat(curves_list, axis=0, names=["Config Nr."], keys=config_nr_list)
        curves_configs.columns = curves_configs.columns.to_flat_index()
        curves_configs = curves_configs.swaplevel()
        fig = self.plot_curves(curves_configs, 'Learning Curves (Outer Fold Nr.%d)' % outer_fold_nr)
        if save:
            curves_configs.to_csv(self._save_prep_learning_curves('lc_outer_fold_{}.csv'.format(outer_fold_nr)))
            plt.savefig(self._save_prep_learning_curves('lc_outer_fold_{}.png'.format(outer_fold_nr)))
        if show:
            plt.show()
        plt.close()

    def _save_prep_learning_curves(self, file_name):
        path = self.results.output_folder + '/learning_curves/'
        if not os.path.exists(path):
            os.makedirs(path)
        return os.path.join(path, file_name)

    def save_all_learning_curves(self):
        for outer_fold_nr in range(1, len(self.results.outer_folds) + 1):
            for config_nr in range(1, len(self.results.outer_folds[0].tested_config_list) + 1):
                self.plot_learning_curves_config(config_nr, outer_fold_nr, save=True)

    def plot_optimizer_history(self, metric,
                               title: str = 'Optimizer History',
                               type: str = 'plot',
                               reduce_scatter_by: Union[int, str] = 'auto',
                               file: str = None):
        """
        :param metric: specify metric that has been stored within the PHOTONAI results tree
        :param type: 'plot' or 'scatter'
        :param reduce_scatter_by: integer or string ('auto'), reduce the number of points plotted by scatter
        :param file: specify a filename if you want to save the plot
        :return:
        """

        if metric not in self.results.hyperpipe_info.metrics:
            raise ValueError('Metric "{}" not stored in results tree'.format(metric))

        config_evaluations = self.get_config_evaluations()
        minimum_config_evaluations = self.get_minimum_config_evaluations()

        # handle different lengths
        min_corresponding = len(min(config_evaluations[metric], key=len))
        config_evaluations_corres = [configs[:min_corresponding] for configs in config_evaluations[metric]]
        minimum_config_evaluations_corres = [configs[:min_corresponding]
                                             for configs in minimum_config_evaluations[metric]]

        mean = np.nanmean(np.asarray(config_evaluations_corres), axis=0)
        mean_min = np.nanmean(np.asarray(minimum_config_evaluations_corres), axis=0)

        greater_is_better = Scorer.greater_is_better_distinction(metric)
        if greater_is_better:
            caption = 'Maximum'
        else:
            caption = 'Minimum'

        plt.figure()
        if type == 'plot':
            plt.plot(np.arange(0, len(mean)), mean, '-', color='gray', label='Mean Performance')

        elif type == 'scatter':
            # now do smoothing
            if isinstance(reduce_scatter_by, str):
                if reduce_scatter_by != 'auto':
                    msg = '{} is not a valid smoothing_kernel specifier. ' \
                          'Falling back to "auto".'.format(reduce_scatter_by)
                    logger.warning(msg)
                    warnings.warn(msg)

                # if auto, then calculate size of reduce_scatter_by so that 75 points on x remain
                # smallest reduce_scatter_by should be 1
                reduce_scatter_by = max([np.floor(min_corresponding / 75).astype(int), 1])

            if reduce_scatter_by > 1:
                plt.plot([], [], ' ', label="scatter reduced by factor {}".format(reduce_scatter_by))

            for i, fold in enumerate(config_evaluations[metric]):
                # add a few None so that list can be divided by smoothing_kernel
                remaining = len(fold) % reduce_scatter_by
                if remaining:
                    fold.extend([np.nan] * (reduce_scatter_by - remaining))
                # calculate mean over every n named_steps so that plot is less cluttered
                reduced_fold = np.nanmean(np.asarray(fold).reshape(-1, reduce_scatter_by), axis=1)
                reduced_xfit = np.arange(reduce_scatter_by / 2, len(fold), step=reduce_scatter_by)
                if i == len(config_evaluations[metric])-1:
                    plt.scatter(reduced_xfit, np.asarray(reduced_fold), color='gray', alpha=0.5, label='Performance', marker='.')
                else:
                    plt.scatter(reduced_xfit, np.asarray(reduced_fold), color='gray', alpha=0.5, marker='.')
        else:
            raise ValueError('Please specify either "plot" or "scatter".')

        plt.plot(np.arange(0, len(mean_min)), mean_min, '-', color='black', label='Mean {} Performance'.format(caption))

        for i, fold in enumerate(minimum_config_evaluations[metric]):
            xfit = np.arange(0, len(fold))
            plt.plot(xfit, fold, '-', color='black', alpha=0.5)

        plt.ylabel(metric.replace('_', ' '))
        plt.xlabel('No of Evaluations')

        plt.legend()
        plt.title(title)
        if file:
            plt.savefig(file)
        else:
            file = os.path.join(self.results.output_folder, "optimizer_history.png")
            plt.savefig(file)
        plt.close()

    def get_importance_scores(self):
        """
        This function returns the importance scores for the best configuration of each outer fold.
        """
        imps = []
        for i, fold in enumerate(self.results.outer_folds):
            imps.append(fold.best_config.best_config_score.feature_importances)
        return imps

    @staticmethod
    def collect_fold_lists(score_info_list, fold_nr, predictions_filename=''):
        if len(score_info_list) > 0:
            fold_nr_array = []
            collectables = {'y_pred': [], 'y_true': [], 'indices': [], 'probabilities': []}

            for i, score_info in enumerate(score_info_list):
                for collectable_key, collectable_list in collectables.items():
                    if getattr(score_info, collectable_key) is not None and len(
                            getattr(score_info, collectable_key)) > 0:
                        collectables[collectable_key].extend(list(getattr(score_info, collectable_key)))
                    else:
                        collectables[collectable_key].extend(list(np.full((len(score_info.y_true)), np.nan)))
                fold_nr_array.extend(list(np.ones((len(score_info.y_true),)) * fold_nr[i]))

            # enable nd y_pred support
            if len(collectables["y_pred"]) > len(collectables["y_true"]):
                tmp_collectables_y_pred = collectables["y_pred"]
                headers = collectables["y_pred"][0]
                for i, header in enumerate(list(headers)):
                    collectables[header] = [x[i] for x in tmp_collectables_y_pred if x != tmp_collectables_y_pred[0]]

            collectables["fold"] = fold_nr_array
            # convert to pandas dataframe to use their sorting algorithm
            save_df = pd.DataFrame(collectables)
            sorted_df = save_df.sort_values(by='indices')

            if predictions_filename != '':
                sorted_df.to_csv(predictions_filename, index=None)

            return sorted_df.to_dict('list')

    def get_test_predictions(self, filename=''):
        """
        This function returns the predictions, true targets, and fold index
        for the best configuration of each outer fold.
        """
        if self.results is None:
            raise ValueError("Result tree information is needed but results attribute of object is None.")

        score_info_list = list()
        fold_nr_list = list()
        for outer_fold in self.results.outer_folds:
            score_info_list.append(outer_fold.best_config.best_config_score.validation)
            fold_nr_list.append(outer_fold.fold_nr)
        return self.collect_fold_lists(score_info_list, fold_nr_list, filename)

    def get_validation_predictions(self, outer_fold_nr=0, config_no=0, filename=''):
        """
        This function returns the predictions, probabilities, true targets, fold and index
        for the config_nr of the given outer_fold
        """
        score_info_list = list()
        fold_nr_list = list()

        if self.results is None:
            raise ValueError("Result tree information is needed but results attribute of object is None.")

        # Todo: find config by config_id
        for inner_fold in self.results.outer_folds[outer_fold_nr].tested_config_list[config_no].inner_folds:
            score_info_list.append(inner_fold.validation)
            fold_nr_list.append(inner_fold.fold_nr)

        return self.collect_fold_lists(score_info_list, fold_nr_list, filename)

    def eval_mean_time_components(self, write_results=True, plotly_return=False):
        """
            This function create charts and tables out of the time-monitoring.
        """
        result_dict = {}
        caching = False
        default_dict = {'total_seconds': 0,
                        'total_items_processed': 0,
                        'mean_seconds_per_config': 0,
                        'mean_seconds_per_item': 0}

        # sum up times per element, 1. per config, and 2. in total
        for outer_fold in self.results.outer_folds:
            for config_nr, config in enumerate(outer_fold.tested_config_list):
                tmp_config_dict = {}
                # resort time entries for each element so that is has the following structure
                # element_name -> fit/transform/predict -> (seconds, nr_items)
                for inner_fold in config.inner_folds:
                    for time_key, time_values in inner_fold.time_monitor.items():
                        for value_item in time_values:
                            name, time, nr_items = value_item[0], value_item[1], value_item[2]
                            if name not in tmp_config_dict:
                                tmp_config_dict[name] = {}
                            if time_key not in tmp_config_dict[name]:
                                tmp_config_dict[name][time_key] = []
                            tmp_config_dict[name][time_key].append((time, nr_items))

                # calculate mean time per config and absolute time
                for element_name, element_time_dict in tmp_config_dict.items():
                    for element_time_key, element_time_list in element_time_dict.items():
                        if element_time_key == "transform_cached":
                            caching = True
                        mean_time = np.mean([i[0] for i in element_time_list])
                        total_time = np.sum([i[0] for i in element_time_list])
                        total_items_processed = np.sum([i[1] for i in element_time_list])

                        if element_name not in result_dict:
                            result_dict[element_name] = {}
                        if element_time_key not in result_dict[element_name]:
                            result_dict[element_name][element_time_key] = dict(default_dict)

                        result_dict[element_name][element_time_key]['total_seconds'] += total_time
                        result_dict[element_name][element_time_key]['total_items_processed'] += total_items_processed
                        mean_time_per_config = result_dict[element_name][element_time_key]['mean_seconds_per_config']
                        tmp_total_mean = ((mean_time_per_config * config_nr) + mean_time) / (config_nr + 1)
                        result_dict[element_name][element_time_key]['mean_seconds_per_config'] = tmp_total_mean
                        tmp_mean_per_item = result_dict[element_name][element_time_key]['total_seconds'] / \
                                            result_dict[element_name][element_time_key]['total_items_processed']
                        result_dict[element_name][element_time_key]['mean_seconds_per_item'] = tmp_mean_per_item

        format_str = '{:06.6f}'
        if caching:
            # in case we used caching add transform_cached and transform_computed values to transform_total
            for name, sub_result_dict in result_dict.items():
                if "transform_cached" in sub_result_dict:
                    result_dict[name]["transform"] = dict(default_dict)
                    for value_dict in sub_result_dict.values():
                        for info in value_dict.keys():
                            result_dict[name]["transform"][info] = result_dict[name]["transform_cached"][info]
                            # in case everything's been in the cache we have no computation
                            if "transform_computed" in sub_result_dict:
                                result_dict[name]["transform"][info] += result_dict[name]["transform_computed"][info]
                    if "transform_computed" in sub_result_dict:
                        # calculate a ratio, if caching was helpful and how much of the time it saved
                        result_dict[name]["cache_ratio"] = result_dict[name]["transform_cached"]["total_seconds"] / \
                                                           result_dict[name]["transform_computed"]["total_seconds"]

            # in case of caching we have different plot plus a different csv file
            csv_keys = ["fit", "transform", "transform_computed", "transform_cached", "predict"]
            csv_titles = csv_keys
            plot_list = ["fit", "transform", "transform_cached"]
            method_list = ["fit", "transform_computed", "transform_cached", "predict"]
        else:
            csv_keys = ["fit", "transform_computed", "predict"]
            csv_titles = ["fit", "transform", "predict"]
            plot_list = ["fit", "transform_computed"]
            method_list = ["fit", "transform_computed", "predict"]

        # write csv file with time analysis
        if write_results:
            sub_keys = ["total_seconds", "mean_seconds_per_config", "mean_seconds_per_item"]
            csv_filename = os.path.join(self.results.output_folder, 'time_monitor.csv')
            with open(csv_filename, 'w') as csvfile:
                writer = csv.writer(csvfile)
                header1 = [""]
                for k_name in csv_titles:
                    header1.extend([k_name, "", ""])
                header2 = ["Element"] + (sub_keys * len(csv_titles))
                if caching:
                    header1.append("")
                    header2.append("cache_ratio")
                writer.writerow(header1)
                writer.writerow(header2)
                for item, item_dict in result_dict.items():
                    row = [item]
                    for time_key in csv_keys:
                        for sub_key in sub_keys:
                            if time_key in item_dict:
                                row.append(format_str.format(item_dict[time_key][sub_key]))
                            else:
                                row.append('')
                    if caching:
                        if "cache_ratio" in item_dict:
                            row.append(item_dict["cache_ratio"])
                    writer.writerow(row)

        # plot figure
        # TODO! Use PiePlotlyPlot class without cricle imports
        plotly_dict = {'layout': {'title': 'Time Monitor Pie Chart',
                                  'showlegend': True,
                                  'height': 600,
                                  'annotations': []},
                       'data': []
                       }

        def append_plotly(labels, values, name, colors, domain):
            """
            helper function (temporary -> to.do above)
            """
            plotly_dict["data"].append({'labels': labels,
                                        'values': values,
                                        'type': 'pie',
                                        'name': name,
                                        'marker': {'colors': colors},
                                        'domain': domain,
                                        'hoverinfo': 'label+percent',
                                        'textposition': 'inside'})
            plotly_dict['layout']['annotations'].append({
                "x": np.mean(domain["x"]),
                "y": (domain["y"][1]),
                "font": {
                    "size": 16
                },
                "text": name,
                "xref": "paper",
                "yref": "paper",
                "xanchor": "center",
                "yanchor": "bottom",
                "showarrow": False
            })

        def eval_mean_time_autopct(values):
            def my_autopct(pct):
                total = sum(values)
                if pct/total >= 1:
                    return str(round(pct, 1))+"%"
                else:
                    return None

            return my_autopct

        # Create nxm sub plots
        cpl = len(plot_list)
        gs = matplotlib.gridspec.GridSpec(int((cpl-1)/3)+2, min(cpl, 3))
        legend_theme = plt.get_cmap('Set3')
        legend_theme2 = plt.get_cmap('tab10')

        element_names = [name for name, element in result_dict.items()]

        fig = plt.figure(figsize=(10, 7), dpi=160)
        colors = [legend_theme(1. * i / len(element_names)) for i in range(len(element_names))]
        for i, k in enumerate(plot_list):
            ax = plt.subplot(gs[int(i/3), i % 3])
            ax.set_prop_cycle("color", colors)
            data = [element[k]["total_seconds"] if k in element else 0 for name, element in result_dict.items()]
            data_sum = sum(data)
            if data_sum == 0:
                data_sum = 1
            values = [val/data_sum for val in data]
            patches, _, _ = plt.pie(values,
                                    shadow=True,
                                    startangle=90,
                                    autopct=eval_mean_time_autopct(data),
                                    pctdistance=0.7)
            plt.axis('equal')
            plt.title(k)
            append_plotly(labels=[str(d) for d in element_names],
                          values=values,
                          name=k,
                          colors=colors,
                          domain={'x': [i/len(plot_list), (i+1)/len(plot_list)], 'y': [0.55, 1]})

        plt.legend(
            loc='upper left',
            labels=['%s' % l for l in element_names],
            prop={'size': 10},
            bbox_to_anchor=(0.0, 1),
            bbox_transform=fig.transFigure
        )

        # add another plot for the comparison of the fit/transform/predict methods
        ax2 = plt.subplot(gs[int(i/3)+1, :])
        colors = [legend_theme2(1. * i / len(data)) for i in range(len(method_list))]
        ax2.set_prop_cycle("color", colors)
        data = []
        for k in method_list:
            data.append(np.sum([element[k]["total_seconds"] for name, element in result_dict.items() if k in element]))
        patches_an, _, _ = plt.pie([val/sum(data) for val in data],
                                   shadow=True,
                                   startangle=90,
                                   pctdistance=0.7,
                                   autopct=eval_mean_time_autopct(data))

        append_plotly(labels=method_list, values=[val / sum(data) for val in data], name="methods",
                      colors=colors, domain={'x': [0, 1], 'y': [0, 0.45]})

        plt.axis('equal')
        plt.title("methods")
        plt.legend(
            loc='lower left',
            labels=['%s' % l for l in method_list],
            prop={'size': 10},
            bbox_transform=fig.transFigure
        )

        # for only one legend
        #fig.legend(patches+patches_an, element_names+method_list, prop={'size': 10}, loc='lower left')

        if write_results:
            plt.savefig(os.path.join(self.results.output_folder, 'time_monitor_pie.png'))
        plt.close()
        if plotly_return:
            str_fig = "var layout =" + str(plotly_dict["layout"]) + ";"
            str_fig += "var data = " + str(plotly_dict["data"]) + ";"
            str_fig += "Plotly.newPlot('" + "time_monitor_pie_id" + "',data, layout);"
            return str_fig.replace("False", "false").replace("True", "true")

    def save(self):

        if self.output_settings.mongodb_connect_url:
            connect(self.output_settings.mongodb_connect_url, alias='photon_core')
            logger.info('Write results to mongodb...')
            try:
                self.results.save()
            except DocumentTooLarge:
                logger.error('Could not save document into MongoDB: Document too large')
        if self.output_settings.save_output:
            logger.info("Writing results to project folder...")
            self.write_result_tree_to_file()

    def save_backmapping(self, filename: str, backmapping):
        try:
            if isinstance(backmapping, list):
                backmapping = np.asarray(backmapping)

            try:
                from nibabel.nifti1 import Nifti1Image
                if isinstance(backmapping, Nifti1Image):
                    backmapping.to_filename(os.path.join(self.results.output_folder, filename + '.nii.gz'))
            except ImportError:
                pass
            finally:
                if isinstance(backmapping, np.ndarray):
                    if backmapping.size > 1000:
                        np.savez(os.path.join(self.results.output_folder, filename + '.npz'), backmapping)
                    else:
                        np.savetxt(os.path.join(self.results.output_folder, filename + '.csv'), backmapping, delimiter=',')
                else:
                    with open(os.path.join(self.results.output_folder, filename + '.p'), 'wb') as f:
                        pickle.dump(backmapping, f)
        except Exception as e:
            logger.error("Could not save backmapped feature importances.")
            logger.error(e)

    def write_convenience_files(self):
        if self.output_settings.save_output:
            logger.info("Writing summary file, plots and prediction csv to result folder ...")
            self.write_summary()
            self.write_predictions_file()

    def convert_to_json_serializable(self, value):
        if isinstance(value, (np.int, np.int32, np.int64)):
            return int(value)
        if isinstance(value, (np.float, np.float32, np.float64)):
            if self.output_settings.reduce_space:
                return round(float(value), 3)
            return float(value)
        else:
            return json_util.default(value)

    def write_result_tree_to_file(self):
        try:
            local_file = os.path.join(self.results.output_folder, 'photon_result_file.json')
            result = self.round_floats(self.results.to_son().to_dict())

            with open(local_file, 'w') as outfile:
                json.dump(result, outfile, default=self.convert_to_json_serializable)
        except OSError as e:
            logger.error("Could not write results to local file")
            logger.error(str(e))

    @classmethod
    def round_floats(cls, d):
        # recursive method for rounding all floats in result.json
        result = {}
        if isinstance(d, dict):
            for key, value in d.items():
                value = cls.round_floats(value)
                result.update({key: value})
            return result
        elif isinstance(d, list):
            return [cls.round_floats(val) for val in d]
        elif isinstance(d, float):
            return round(d, 6)
        else:
            return d

    def get_best_config_inner_fold_predictions(self, filename=''):
        score_info_list = []
        fold_nr = []
        for inner_fold in self.results.best_config.inner_folds:
            score_info_list.append(inner_fold.validation)
            fold_nr.append(inner_fold.fold_nr)
        return self.collect_fold_lists(score_info_list, fold_nr, filename)

    def write_predictions_file(self):
          if self.output_settings.save_output:
            filename = os.path.join(self.output_settings.results_folder, 'best_config_predictions.csv')
            # usually we write the predictions for the outer fold
            if not self.output_settings.save_predictions_from_best_config_inner_folds:
                return self.get_test_predictions(filename)
            # in case no outer folds exist, we write the inner_fold predictions
            else:
                return self.get_best_config_inner_fold_predictions(filename)

<<<<<<< HEAD
    def _get_best_outer_fold_configs_per_estimator(self) -> dict:
=======
    def get_best_performances_for_estimator(self, write_to_file=True):

>>>>>>> 79f179f6
        # 1. find out which estimators there are
        last_element_name_identifier, last_element_dict = list(self.results.hyperpipe_info.elements.items())[-1]
        no_switch_found = False
        if not ":" in last_element_name_identifier:
            no_switch_found = True

        last_element_base_element, last_element_name = last_element_name_identifier.split(":")
        if not last_element_base_element == "SWITCH":
            no_switch_found = True

        if no_switch_found:
            logger.info("Could not identify switch at the end of the pipeline. Estimator Comparison aborted.")
            return

        # generate config key by switch name
        search_key = last_element_name + "__" + "estimator_name"
        estimator_list = last_element_dict.keys()
        best_configs_from_estimators = dict()
        for estimator in estimator_list:
            best_configs_from_estimators[estimator] = list()

        # 2. iterate list and filter configs
        for outer_fold in self.results.outer_folds:
            for estimator_name in estimator_list:
                try:
                    best_estimator_config = outer_fold.get_optimum_config(
                        metric=self.results.hyperpipe_info.best_config_metric,
                        maximize_metric=self.results.hyperpipe_info.
                        maximize_best_config_metric,
                        dict_filter=(search_key, estimator_name))
                    best_configs_from_estimators[estimator_name].append(best_estimator_config)
                except Warning as w:
                    logger.info("Could not find best config for estimator {} "
                                "in outer fold {}".format(estimator_name, outer_fold.fold_nr))

        return best_configs_from_estimators

    def get_n_best_validation_configs_per_estimator(self, n=10, estimator_names=None) -> dict:
        best_configs_from_estimator = self._get_best_outer_fold_configs_per_estimator()
        if estimator_names:
            all_estimators = list(best_configs_from_estimator.keys())
            for name in all_estimators:
                if name not in estimator_names:
                    del best_configs_from_estimator[name]

        best_n_config_dict = dict()
        for estimator_name, estimator_list in best_configs_from_estimator.items():
            if n > len(estimator_list):
                n_configs_per_estimator = [c.config_dict for c in estimator_list]
            else:
                sort_order = np.argsort([[c.get_test_metric(self.results.hyperpipe_info.best_config_metric, 'mean')
                                          for c in estimator_list]])
                n_configs_per_estimator = [estimator_list[idx].config_dict for idx in sort_order[:n]]
            best_n_config_dict[estimator_name] = n_configs_per_estimator
            print_config_list_table(estimator_name, n_configs_per_estimator)

        return best_n_config_dict

    def get_mean_of_best_validation_configs_per_estimator(self):

        best_configs_from_estimators = self._get_best_outer_fold_configs_per_estimator()

        # get mean values for each metric for each estimator config list
        estimator_performance_values = dict()
        for estimator_name, estimator_config_list in best_configs_from_estimators.items():
            estimator_performance_values[estimator_name] = dict()
            for metric in self.results.hyperpipe_info.metrics:
                performance_values = [c.get_test_metric(metric, 'mean')
                                      for c in estimator_config_list]
                estimator_performance_values[estimator_name][metric] = np.mean(performance_values)
        output = print_estimator_metrics(estimator_performance_values, self.results.hyperpipe_info.metrics)
        if write_to_file:
            text_file = open(os.path.join(self.output_settings.results_folder,
                                          "mean_best_estimator_performance.txt"), "w")
            text_file.write(output)
            text_file.close()
        return output

    def text_summary(self):
        def divider(header):
            return header.ljust(101, '=')

        output_string = divider("ANALYSIS INFORMATION ")

        elapsed_time = self.results.computation_end_time - self.results.computation_start_time
        output_string += """ 
Project Folder: {},
Computation Time: {} - {}
Duration: {}
Optimized for: {}
Hyperparameter Optimizer: {}

""".format(self.output_settings.results_folder,
           self.results.computation_start_time,
           self.results.computation_end_time,
           elapsed_time,
           self.results.hyperpipe_info.best_config_metric,
           self.results.hyperpipe_info.optimization["Optimizer"])

        output_string += divider("DUMMY RESULTS ")
        output_string += """
{}

""".format(print_metrics("DUMMY", self.results.dummy_estimator.get_test_metric(operation='mean'), summary=True))

        output_string += divider("AVERAGE PERFORMANCE ACROSS OUTER FOLDS ")

        test_metrics = self.results.get_test_metric_dict()
        train_metrics = self.results.get_train_metric_dict()
        output_string += """
{}

""".format(self.print_table_for_performance_overview(train_metrics, test_metrics))

        output_string += divider("BEST HYPERPARAMETER CONFIGURATION ")
        output_string += """
{}

""".format(json.dumps(self.results.best_config.human_readable_config, indent=4, sort_keys=True))

        output_string += """
{}

""".format(print_double_metrics(self.results.best_config.best_config_score.training.metrics,
                                self.results.best_config.best_config_score.validation.metrics,
                                summary=True))
        output_string += divider("PHOTONAI {} ".format(__version__))

        if self.output_settings.results_folder is not None:
            output_string += "\nYour results are stored in " + self.output_settings.results_folder + "\n"
            output_string += "Go to https://explorer.photon-ai.com and upload your photon_result_file.json " \
                             "for convenient result visualization! \n"
            output_string += "For more info and documentation visit https://www.photon-ai.com"

        if self.output_settings.save_output:
            try:
                summary_filename = os.path.join(self.output_settings.results_folder, 'photon_summary.txt')
                text_file = open(summary_filename, "w")
                text_file.write(output_string)
                text_file.close()
            except OSError as e:
                logger.error("Could not write summary file")
                logger.error(str(e))

            return output_string

    @staticmethod
    def print_table_for_performance_overview(metric_dict_train, metric_dict_test):
        x = PrettyTable()
        x.field_names = ["Metric Name", "Training Mean", "Training Std", "Test Mean", "Test Std"]
        for element_key, element_dict in metric_dict_train.items():
            x.add_row([element_key, element_dict["mean"], element_dict["std"],
                       metric_dict_test[element_key]["mean"], metric_dict_test[element_key]["std"]])
        return x<|MERGE_RESOLUTION|>--- conflicted
+++ resolved
@@ -25,10 +25,7 @@
 from photonai.processing.results_structure import MDBHyperpipe
 from photonai.__init__ import __version__
 
-<<<<<<< HEAD
-
-=======
->>>>>>> 79f179f6
+
 class ResultsHandler:
     """
     Provides all functions that operate on calculated results.
@@ -807,12 +804,7 @@
             else:
                 return self.get_best_config_inner_fold_predictions(filename)
 
-<<<<<<< HEAD
     def _get_best_outer_fold_configs_per_estimator(self) -> dict:
-=======
-    def get_best_performances_for_estimator(self, write_to_file=True):
-
->>>>>>> 79f179f6
         # 1. find out which estimators there are
         last_element_name_identifier, last_element_dict = list(self.results.hyperpipe_info.elements.items())[-1]
         no_switch_found = False
@@ -871,7 +863,7 @@
 
         return best_n_config_dict
 
-    def get_mean_of_best_validation_configs_per_estimator(self):
+    def get_mean_of_best_validation_configs_per_estimator(self, write_to_file=False):
 
         best_configs_from_estimators = self._get_best_outer_fold_configs_per_estimator()
 
