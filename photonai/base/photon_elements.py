import importlib
import importlib.util
import inspect
from copy import deepcopy
<<<<<<< HEAD
=======
import dask
from dask.distributed import Client
>>>>>>> 0b43222d
import numpy as np
from sklearn.base import BaseEstimator
from sklearn.model_selection._search import ParameterGrid

from photonai.base.photon_pipeline import PhotonPipeline
from photonai.base.registry.registry import PhotonRegistry
from photonai.helper.helper import PhotonDataHelper
from photonai.optimization.config_grid import create_global_config_grid, create_global_config_dict
from photonai.photonlogger.logger import logger


class PhotonNative:
    """only for checking if code is meeting requirements"""
    pass


class PipelineElement(BaseEstimator):
    """
    Photon wrapper class for any transformer or predictor element in the pipeline.

    1. Saves the hyperparameters that are to be tested and creates a grid of all hyperparameter configurations
    2. Enables fast and rapid instantiation of pipeline elements per string identifier,
         e.g 'svc' creates an sklearn.svm.SVC object.
    3. Attaches a "disable" switch to every element in the pipeline in order to test a complete disable


    Parameters
    ----------
    * `name` [str]:
       A string literal encoding the class to be instantiated
    * `hyperparameters` [dict]:
       Which values/value range should be tested for the hyperparameter.
       In form of "Hyperparameter_name: [array of parameter values to be tested]"
    * `test_disabled` [bool]:
        If the hyperparameter search should evaluate a complete disabling of the element
    * `disabled` [bool]:
        If true, the element is currently disabled and does nothing except return the data it received
    * `kwargs` [dict]:
        Any parameters that should be passed to the object to be instantiated, default parameters

    """

    def __init__(self, name, hyperparameters: dict = None, test_disabled: bool = False,
                 disabled: bool = False, base_element=None, batch_size=0, **kwargs):
        """
        Takes a string literal and transforms it into an object of the associated class (see PhotonCore.JSON)

        Returns
        -------
        instantiated class object
        """
        if hyperparameters is None:
            hyperparameters = {}

        if base_element is None:

            # Registering Pipeline Elements
            if len(PhotonRegistry.ELEMENT_DICTIONARY) == 0:
                registry = PhotonRegistry

            if name not in PhotonRegistry.ELEMENT_DICTIONARY:
                # try to reload
                PhotonRegistry.ELEMENT_DICTIONARY = PhotonRegistry().get_package_info()

            if name in PhotonRegistry.ELEMENT_DICTIONARY:
                try:
                    desired_class_info = PhotonRegistry.ELEMENT_DICTIONARY[name]
                    desired_class_home = desired_class_info[0]
                    desired_class_name = desired_class_info[1]
                    imported_module = importlib.import_module(desired_class_home)
                    desired_class = getattr(imported_module, desired_class_name)
                    self.base_element = desired_class(**kwargs)
                except AttributeError as ae:
                    logger.error('ValueError: Could not find according class:'
                                   + str(PhotonRegistry.ELEMENT_DICTIONARY[name]))
                    raise ValueError('Could not find according class:', PhotonRegistry.ELEMENT_DICTIONARY[name])
            else:
                # if even after reload the element does not appear, it is not supported
                logger.error('Element not supported right now:' + name)
                raise NameError('Element not supported right now:', name)
        else:
            self.base_element = base_element

        self.is_transformer = hasattr(self.base_element, "transform")
        self.is_estimator = hasattr(self.base_element, "predict")
        self._name = name
        self.initial_name = str(name)
        self.kwargs = kwargs
        self.current_config = None
        self.batch_size = batch_size
        self.test_disabled = test_disabled
        self.initial_hyperparameters = dict(hyperparameters)

        self._sklearn_disabled = self.name + '__disabled'
        self._hyperparameters = hyperparameters
        if len(hyperparameters) > 0:
            key_0 = next(iter(hyperparameters))
            if self.name not in key_0:
                self.hyperparameters = hyperparameters
        else:
            self.hyperparameters = hyperparameters
        # self.initalize_hyperparameters = hyperparameters
        # check if hyperparameters are already in sklearn style

        # check if hyperparameters are members of the class
        if self.is_transformer or self.is_estimator:
            self._check_hyperparameters(BaseEstimator)

        self.disabled = disabled

        # check if self.base element needs y for fitting and transforming
        if hasattr(self.base_element, 'needs_y'):
            self.needs_y = self.base_element.needs_y
        else:
            self.needs_y = False
        # or if it maybe needs covariates for fitting and transforming
        if hasattr(self.base_element, 'needs_covariates'):
            self.needs_covariates = self.base_element.needs_covariates
        else:
            self.needs_covariates = False

        self._random_state = False

    @property
    def name(self):
        return self._name

    @name.setter
    def name(self, value):
        self._name = value
        self.generate_sklearn_hyperparameters(self.initial_hyperparameters)

    @property
    def hyperparameters(self):
        return self._hyperparameters

    @hyperparameters.setter
    def hyperparameters(self, value: dict):
        self.generate_sklearn_hyperparameters(value)

    def _check_hyperparameters(self, BaseEstimator):
        # check if hyperparameters are members of the class
        not_supported_hyperparameters = list(
            set([key.split("__")[-1] for key in self._hyperparameters.keys() if key.split("__")[-1] != "disabled"]) -
            set(BaseEstimator.get_params(self.base_element).keys()))
        if not_supported_hyperparameters:
            error_message = 'ValueError: Set of hyperparameters are not valid, check hyperparameters:' + \
                            str(not_supported_hyperparameters)
            logger.error(error_message)
            raise ValueError(error_message)

    def generate_sklearn_hyperparameters(self, value: dict):
        """
        Generates a dictionary according to the sklearn convention of element_name__parameter_name: parameter_value
        """
        self._hyperparameters = {}
        for attribute, value_list in value.items():
            self._hyperparameters[self.name + '__' + attribute] = value_list
        if self.test_disabled:
            self._hyperparameters[self._sklearn_disabled] = [False, True]

    @property
    def random_state(self):
        return self._random_state

    @random_state.setter
    def random_state(self, random_state):
        self._random_state = random_state
        if hasattr(self, 'elements'):
            for el in self.elements:
                if hasattr(el, 'random_state'):
                    el.random_state = self._random_state
        if hasattr(self, "base_element") and hasattr(self.base_element, "random_state"):
            self.base_element.random_state = random_state

    @property
    def _estimator_type(self):
        if hasattr(self.base_element, '_estimator_type'):
            est_type = getattr(self.base_element, '_estimator_type')
            if est_type is not 'classifier' and est_type is not 'regressor':
                raise NotImplementedError("Currently, we only support type classifier or regressor. Is {}.".format(est_type))
            if not hasattr(self.base_element, 'predict'):
                raise NotImplementedError("Estimator does not implement predict() method.")
            return est_type
        else:
            if hasattr(self.base_element, 'predict'):
                raise NotImplementedError("Element has predict() method but does not specify whether it is a regressor "
                                          "or classifier. Remember to inherit from ClassifierMixin or RegressorMixin.")
            else:
                return None

    # this is only here because everything inherits from PipelineElement.
    def __iadd__(self, pipe_element):
        """
        Add an element to the element list
        Returns self

        Parameters
        ----------
        * `pipe_element` [PipelineElement or Hyperpipe]:
            The object to add, being either a transformer or an estimator.

        """
        PipelineElement.sanity_check_element_type_for_building_photon_pipes(pipe_element, type(self))

        # check if that exact instance has been added before
        already_added_objects = len([i for i in self.elements if i is pipe_element])
        if already_added_objects > 0:
            error_msg = "Cannot add the same instance twice to " + self.name + " - " + str(type(self))
            logger.error(error_msg)
            raise ValueError(error_msg)

        # check for doubled names:
        already_existing_element_with_that_name = len([i for i in self.elements if i.name == pipe_element.name])

        if already_existing_element_with_that_name > 0:
            error_msg = "Already added a pipeline element with the name " + pipe_element.name + " to " + self.name
            logger.warning(error_msg)

            # check for other items that have been renamed
            nr_of_existing_elements_with_that_name = len([i for i in self.elements if i.name.startswith(pipe_element.name)])
            new_name = pipe_element.name + str(nr_of_existing_elements_with_that_name + 1)
            while len([i for i in self.elements if i.name == new_name]) > 0:
                nr_of_existing_elements_with_that_name += 1
                new_name = pipe_element.name + str(nr_of_existing_elements_with_that_name + 1)

            logger.warning("Renaming " + pipe_element.name + " in " + self.name + " to " + new_name + " in " + self.name)
            pipe_element.name = new_name

        self.elements.append(pipe_element)
        return self

    def copy_me(self):
        if self.name in PhotonRegistry.ELEMENT_DICTIONARY:
            # we need initial name to refer to the class to be instantiated  (SVC) even though the name might be SVC2
            copy = PipelineElement(self.initial_name, {}, test_disabled=self.test_disabled,
                                   disabled=self.disabled, batch_size=self.batch_size, **self.kwargs)
            copy.initial_hyperparameters = self.initial_hyperparameters
            # in the setter of the name, we use initial hyperparameters to adjust the hyperparameters to the name
            copy.name = self.name
        else:
            if hasattr(self.base_element, 'copy_me'):
                new_base_element = self.base_element.copy_me()
            else:
                try:
                    new_base_element = deepcopy(self.base_element)
                except Exception as e:
                    error_msg = "Cannot copy custom element " + self.name + ". Please specify a copy_me() method " \
                                                                        "returning a copy of the object"
                    logger.error(error_msg)
                    raise e

            # handle custom elements
            copy = PipelineElement.create(self.name, new_base_element, hyperparameters=self.hyperparameters,
                                          test_disabled=self.test_disabled,
                                          disabled=self.disabled, batch_size=self.batch_size,
                                          **self.kwargs)
        if self.current_config is not None:
            copy.set_params(**self.current_config)
        copy._random_state = self._random_state
        return copy

    @classmethod
    def create(cls, name, base_element, hyperparameters: dict, test_disabled=False, disabled=False, **kwargs):
        """
        Takes an instantiated object and encapsulates it into the PHOTON structure,
        add the disabled function and attaches information about the hyperparameters that should be tested
        """
        if isinstance(base_element, type):
            raise ValueError("Base element should be an instance but is a class.")
        return PipelineElement(name, hyperparameters, test_disabled, disabled, base_element=base_element, **kwargs)

    @property
    def feature_importances_(self):
        if hasattr(self.base_element, 'feature_importances_'):
            return self.base_element.feature_importances_.tolist()
        elif hasattr(self.base_element, 'coef_'):
            return self.base_element.coef_.tolist()

    def generate_config_grid(self):
        config_dict = create_global_config_dict([self])
        if len(config_dict) > 0:
            if self.test_disabled:
                config_dict.pop(self._sklearn_disabled)
            config_list = list(ParameterGrid(config_dict))
            if self.test_disabled:
                for item in config_list:
                    item[self._sklearn_disabled] = False
                config_list.append({self._sklearn_disabled: True})
                if len(config_list) < 2:
                    config_list.append({self._sklearn_disabled: False})

            return config_list
        else:
            return []

    def get_params(self, deep: bool=True):
        """
        Forwards the get_params request to the wrapped base element
        """
        if hasattr(self.base_element, 'get_params'):
            params = self.base_element.get_params(deep)
            params["name"] = self.name
            return params
        else:
            return None

    def set_params(self, **kwargs):
        """
        Forwards the set_params request to the wrapped base element
        Takes care of the disabled parameter which is additionally attached by the PHOTON wrapper
        """
        # this is an ugly hack to approximate the right settings when copying the element
        self.current_config = kwargs
        # element disable is a construct used for this container only
        if self._sklearn_disabled in kwargs:
            self.disabled = kwargs[self._sklearn_disabled]
            del kwargs[self._sklearn_disabled]
        elif 'disabled' in kwargs:
            self.disabled = kwargs['disabled']
            del kwargs['disabled']
        self.base_element.set_params(**kwargs)
        return self

    def fit(self, X, y=None, **kwargs):
        """
        Calls the fit function of the base element

        Returns
        ------
        self
        """
        if not self.disabled:
            obj = self.base_element
            arg_list = inspect.signature(obj.fit)
            if len(arg_list.parameters) > 2:
                vals = arg_list.parameters.values()
                kwargs_param = list(vals)[-1]
                if kwargs_param.kind == kwargs_param.VAR_KEYWORD:
                    obj.fit(X, y, **kwargs)
                    return self
            obj.fit(X, y)
        return self

    def __batch_predict(self, delegate, X, **kwargs):
        if not isinstance(X, list) and not isinstance(X, np.ndarray):
            logger.warning("Cannot do batching on a single entity.")
            return delegate(X, **kwargs)

            # initialize return values
        processed_y = None
        nr = PhotonDataHelper.find_n(X)

        batch_idx = 0
        for start, stop in PhotonDataHelper.chunker(nr, self.batch_size):
            batch_idx += 1
            logger.debug(self.name + " is predicting batch " + str(batch_idx))

            # split data in batches
            X_batched, y_batched, kwargs_dict_batched = PhotonDataHelper.split_data(X, None, kwargs, start, stop)

            # predict
            y_pred = delegate(X_batched, **kwargs_dict_batched)
            processed_y = PhotonDataHelper.stack_data_vertically(processed_y, y_pred)

        return processed_y

    def __predict(self, X, **kwargs):
        if not self.disabled:
            if hasattr(self.base_element, 'predict'):
                # Todo: check if element has kwargs, and give it to them
                # todo: so this todo above was old, here are my changes:
                #return self.base_element.predict(X)
                return self.adjusted_predict_call(self.base_element.predict, X, **kwargs)
            else:
                logger.error('BaseException. base Element should have function ' +
                               'predict.')
                raise BaseException('base Element should have function predict.')
        else:
            return X

    def predict(self, X, **kwargs):
        """
        Calls predict function on the base element.
        """
        if self.batch_size == 0:
            return self.__predict(X, **kwargs)
        else:
            return self.__batch_predict(self.__predict, X, **kwargs)

    def predict_proba(self, X, **kwargs):
        if self.batch_size == 0:
            return self.__predict_proba(X, **kwargs)
        else:
            return self.__batch_predict(self.__predict_proba, X, **kwargs)

    def __predict_proba(self, X, **kwargs):
        """
        Predict probabilities
        base element needs predict_proba() function, otherwise throw
        base exception.
        """
        if not self.disabled:
            if hasattr(self.base_element, 'predict_proba'):
                # todo: here, I used delegate call (same as below in predict within the transform call)
                #return self.base_element.predict_proba(X)
                return self.adjusted_predict_call(self.base_element.predict_proba, X, **kwargs)
            else:

                # todo: in case _final_estimator is a Branch, we do not know beforehand it the base elements will
                #  have a predict_proba -> if not, just return None (@Ramona, does this make sense?)
                # logger.error('BaseException. base Element should have "predict_proba" function.')
                # raise BaseException('base Element should have predict_proba function.')
                return None
        return X

    def __transform(self, X, y=None, **kwargs):
        if not self.disabled:
            if hasattr(self.base_element, 'transform'):
                return self.adjusted_delegate_call(self.base_element.transform, X, y, **kwargs)
            elif hasattr(self.base_element, 'predict'):
                return self.predict(X, **kwargs), y, kwargs
            else:
                logger.error('BaseException: transform-predict-mess')
                raise BaseException('transform-predict-mess')
        else:
            return X, y, kwargs

    def transform(self, X, y=None, **kwargs):
        """
        Calls transform on the base element.

        IN CASE THERE IS NO TRANSFORM METHOD, CALLS PREDICT.
        This is used if we are using an estimator as a preprocessing step.
        """
        if self.batch_size == 0:
            return self.__transform(X, y, **kwargs)
        else:
            return self.__batch_transform(X, y, **kwargs)

    def inverse_transform(self, X, y=None, **kwargs):
        if hasattr(self.base_element, 'inverse_transform'):
            # todo: check this
            X, y, kwargs = self.adjusted_delegate_call(self.base_element.inverse_transform, X, y, **kwargs)
        return X, y, kwargs

    def __batch_transform(self, X, y=None, **kwargs):
        if not isinstance(X, list) and not isinstance(X, np.ndarray):
            logger.warning("Cannot do batching on a single entity.")
            return self.__transform(X, y, **kwargs)

            # initialize return values
        processed_X = None
        processed_y = None
        processed_kwargs = dict()

        nr = PhotonDataHelper.find_n(X)

        batch_idx = 0
        for start, stop in PhotonDataHelper.chunker(nr, self.batch_size):
            batch_idx += 1

            # split data in batches
            X_batched, y_batched, kwargs_dict_batched = PhotonDataHelper.split_data(X, y, kwargs, start, stop)

            actual_batch_size = PhotonDataHelper.find_n(X_batched)
            logger.debug(self.name + " is transforming batch " + str(batch_idx) + " with " + str(actual_batch_size)
                         + " items.")

            # call transform
            X_new, y_new, kwargs_new = self.adjusted_delegate_call(self.base_element.transform, X_batched, y_batched,
                                                                   **kwargs_dict_batched)

            # stack results
            processed_X, processed_y, processed_kwargs = PhotonDataHelper.join_data(processed_X, X_new, processed_y,
                                                                                    y_new,
                                                                                    processed_kwargs, kwargs_new)

        return processed_X, processed_y, processed_kwargs

    def adjusted_delegate_call(self, delegate, X, y, **kwargs):
        # Case| transforms X | needs_y | needs_covariates
        # -------------------------------------------------------
        #   1         yes        no           no     = transform(X) -> returns Xt

        # todo: case does not exist any longer

        #   2         yes        yes          no     = transform(X, y) -> returns Xt, yt

        #   3         yes        yes          yes    = transform(X, y, kwargs) -> returns Xt, yt, kwargst
        #   4         yes        no           yes    = transform(X, kwargs) -> returns Xt, kwargst
        #   5         no      yes or no      yes or no      = NOT ALLOWED

        # todo: we don't need to check for Switch, Stack or Branch since those classes define
        # needs_y and needs_covariates in their __init__()
        if self.needs_y:
            # if we dont have any target vector, we are in "predict"-mode although we are currently transforming
            # in this case, we want to skip the transformation and pass X, None and kwargs onwards
            # so basically, we skip all training_only elements
            # todo: I think, there's no way around this if we want to pass y and kwargs down to children of Switch and Branch
            if isinstance(self, (Switch, Branch, Preprocessing)):
                X, y, kwargs = delegate(X, y, **kwargs)
            else:
                if y is not None:
                    # todo: in case a method needs y, we should also always pass kwargs
                    #  i.e. if we change the number of samples, we also need to apply that change to all kwargs
                    # todo: talk to Ramona! Maybe we actually DO need this case
                    if self.needs_covariates:
                        X, y, kwargs = delegate(X, y, **kwargs)
                    else:
                        X, y = delegate(X, y)
        elif self.needs_covariates:
            X, kwargs = delegate(X, **kwargs)

        else:
            X = delegate(X)

        return X, y, kwargs

    def adjusted_predict_call(self, delegate, X, **kwargs):
        if self.needs_covariates:
            return delegate(X, **kwargs)
        else:
            return delegate(X)

    def score(self, X_test, y_test):
        """
        Calls the score function on the base element:
        Returns a goodness of fit measure or a likelihood of unseen data:
        """
        return self.base_element.score(X_test, y_test)

    def prettify_config_output(self, config_name: str, config_value, return_dict: bool = False):
        """Make hyperparameter combinations human readable """
        if config_name == "disabled" and config_value is False:
            if return_dict:
                return {'disabled': False}
            else:
                return "disabled = False"
        else:
            if return_dict:
                return {config_name: config_value}
            else:
                return config_name + '=' + str(config_value)

    @staticmethod
    def sanity_check_element_type_for_building_photon_pipes(pipe_element, type_of_self):
        if (not isinstance(pipe_element, PipelineElement) and not isinstance(pipe_element, PhotonNative)) or isinstance(pipe_element, Preprocessing):
            raise TypeError(str(type_of_self) + " only accepts PHOTON elements. Cannot add element of type " + str(type(pipe_element)))


class Branch(PipelineElement):
    """
     A substream of pipeline elements that is encapsulated e.g. for parallelization

     Parameters
     ----------
        * `name` [str]:
            Name of the encapsulated item and/or summary of the encapsulated element`s functions

        """

    def __init__(self, name, elements=None):

        super().__init__(name, {}, test_disabled=False, disabled=False, base_element=True)

        # in case any of the children needs y or covariates we need to request them
        self.needs_y = True
        self.needs_covariates = True
        self.elements = []
        self.has_hyperparameters = True
        self.skip_caching = True

        # needed for caching on individual level
        self.fix_fold_id = False
        self.do_not_delete_cache_folder = False
        
        # add elements
        if elements:
            for element in elements:
                self.add(element)

    def fit(self, X, y=None, **kwargs):
        self.base_element = Branch.sanity_check_pipeline(self.base_element)
        return super().fit(X, y, **kwargs)

    def transform(self, X, y=None, **kwargs):
        if self._estimator_type == 'classifier' or self._estimator_type == 'regressor':
            return super().predict(X), y, kwargs
        return super().transform(X, y, **kwargs)

    def predict(self, X, **kwargs):
        return super().predict(X, **kwargs)

    def __iadd__(self, pipe_element):
        """
        Add an element to the sub pipeline
        Returns self

        Parameters
        ----------
        * `pipe_element` [PipelineElement or Hyperpipe]:
            The object to add, being either a transformer or an estimator.

        """
        super(Branch, self).__iadd__(pipe_element)
        self._prepare_pipeline()
        return self

    def add(self, pipe_element):
        """
           Add an element to the sub pipeline
           Returns self

           Parameters
           ----------
           * `pipe_element` [PipelineElement or Hyperpipe]:
               The object to add, being either a transformer or an estimator.

           """
        self.__iadd__(pipe_element)

    @staticmethod
    def prepare_photon_pipe(elements):
        pipeline_steps = list()
        for item in elements:
            pipeline_steps.append((item.name, item))
        return PhotonPipeline(pipeline_steps)

    @staticmethod
    def sanity_check_pipeline(pipe):
        if isinstance(pipe.elements[-1][1], CallbackElement):
            raise Warning("Last element of pipeline cannot be callback element, would be mistaken for estimator. Removing it.")
            Logger().warn("Last element of pipeline cannot be callback element, would be mistaken for estimator. Removing it.")
            del pipeline_steps[-1]
        return pipe

    def _prepare_pipeline(self):
        """ Generates sklearn pipeline with all underlying elements """

        self._hyperparameters = {item.name: item.hyperparameters for item in self.elements
                                 if hasattr(item, 'hyperparameters')}

        if self.has_hyperparameters:
            self.generate_sklearn_hyperparameters()
        new_pipe = Branch.prepare_photon_pipe(self.elements)
        new_pipe._fix_fold_id = self.fix_fold_id
        new_pipe._do_not_delete_cache_folder = self.do_not_delete_cache_folder
        self.base_element = new_pipe

    def copy_me(self):
        new_copy_of_me = self.__class__(self.name)
        for item in self.elements:
            if hasattr(item, 'copy_me'):
                copy_item = item.copy_me()
            else:
                copy_item = deepcopy(item)
            new_copy_of_me += copy_item
        if self.current_config is not None:
            new_copy_of_me.set_params(**self.current_config)
        new_copy_of_me._random_state = self._random_state
        return new_copy_of_me

    @property
    def hyperparameters(self):
        return self._hyperparameters

    @hyperparameters.setter
    def hyperparameters(self, value):
        """
        Setting hyperparameters does not make sense, only the items that added can be optimized, not the container (self)
        """
        return

    @property
    def _estimator_type(self):
        return getattr(self.elements[-1], '_estimator_type')

    def generate_config_grid(self):
        if self.has_hyperparameters:
            tmp_grid = create_global_config_grid(self.elements, self.name)
            return tmp_grid
        else:
            return []

    def generate_sklearn_hyperparameters(self):
        """
        Generates a dictionary according to the sklearn convention of element_name__parameter_name: parameter_value
        """
        self._hyperparameters = {}
        for element in self.elements:
            for attribute, value_list in element.hyperparameters.items():
                self._hyperparameters[self.name + '__' + attribute] = value_list

    def _check_hyper(self, BaseEstimator):
        pass

    @property
    def feature_importances_(self):
        if hasattr(self.elements[-1], 'feature_importances_'):
            return getattr(self.elements[-1], 'feature_importances_')


class Preprocessing(Branch):
    """
        If a preprocessing pipe is added to a PHOTON Hyperpipe, all transformers are applied to the data ONCE
        BEFORE cross validation starts in order to prepare the data.
        Every added element should be a transformer PipelineElement.
    """

    def __init__(self):
        super().__init__('Preprocessing')
        self.has_hyperparameters = False
        self.needs_y = True
        self.needs_covariates = True
        self._name = 'Preprocessing'
        self.is_transformer = True
        self.is_estimator = False

    def __iadd__(self, pipe_element):
        """
        Add an element to the sub pipeline
        Returns self

        Parameters
        ----------
        * `pipe_element` [PipelineElement]:
            The transformer object to add.

        """
        if hasattr(pipe_element, "transform"):
            super(Preprocessing, self).__iadd__(pipe_element)
            if len(pipe_element.hyperparameters) > 0:
                raise ValueError("A preprocessing transformer must not have any hyperparameter "
                                 "because it is not part of the optimization and cross validation procedure")

        else:
            raise ValueError("Pipeline Element must have transform function")
        return self

    def predict(self, data, **kwargs):
        raise Warning("There is no predict function of the preprocessing pipe, it is a transformer only.")
        pass

    @property
    def _estimator_type(self):
        return


class Stack(PipelineElement):
    """
    Creates a vertical stacking/parallelization of pipeline items.

    The object acts as single pipeline element and encapsulates several vertically stacked other pipeline elements, each
    child receiving the same input data. The data is iteratively distributed to all children, the results are collected
    and horizontally concatenated.

    """

    def __init__(self, name: str, elements=None, use_probabilities: bool = False):
        """
        Creates a new Stack element.
        Collects all possible hyperparameter combinations of the children

        Parameters
        ----------
        * `name` [str]:
            Give the pipeline element a name
        * `elements` [list, optional]:
            List of pipeline elements that should run in parallel
        * `voting` [bool]:
            If true, the predictions of the encapsulated pipeline elements are joined to a single prediction
        """
        super(Stack, self).__init__(name, hyperparameters={}, test_disabled=False, disabled=False,
                                    base_element=True)

        self._hyperparameters = {}
        self.elements = list()
        if elements is not None:
            for item_to_stack in elements:
                self.__iadd__(item_to_stack)

        # todo: Stack should not be allowed to change y, only covariates
        self.needs_y = False
        self.needs_covariates = True
        self.use_probabilities = use_probabilities

    def __iadd__(self, item):
        """
        Adds a new element to the stack.
        Generates sklearn hyperparameter names in order to set the item's hyperparameters in the optimization process.

        * `item` [PipelineElement or Branch or Hyperpipe]:
            The Element that should be stacked and will run in a vertical parallelization in the original pipe.
        """
        self.check_if_needs_y(item)
        super(Stack, self).__iadd__(item)

        # for each configuration
        tmp_dict = dict(item.hyperparameters)
        for key, element in tmp_dict.items():
            self._hyperparameters[self.name + '__' + key] = tmp_dict[key]

        return self

    def check_if_needs_y(self, item):
        if isinstance(item, (Branch, Stack, Switch)):
            for child_item in item.elements:
                self.check_if_needs_y(child_item)
        elif isinstance(item, PipelineElement):
            if item.needs_y:
                raise NotImplementedError("Elements in Stack must not transform y because the number of samples in every "
                                 "element of the stack might differ. Then, it will not be possible to concatenate those "
                                 "data and target matrices. Please use the transformer that is using y before or after "
                                 "the stack.")

    def add(self, item):
        self.__iadd__(item)

    @property
    def hyperparameters(self):
        return self._hyperparameters

    @hyperparameters.setter
    def hyperparameters(self, value):
        """
        Setting hyperparameters does not make sense, only the items that added can be optimized, not the container (self)
        """
        pass

    def generate_config_grid(self):
        tmp_grid = create_global_config_grid(self.elements, self.name)
        return tmp_grid

    def get_params(self, deep=True):
        all_params = {}
        for element in self.elements:
            all_params[element.name] = element.get_params(deep)
        return all_params

    def set_params(self, **kwargs):
        """
        Find the particular child and distribute the params to it
        """
        spread_params_dict = {}
        for k, val in kwargs.items():
            splitted_k = k.split('__')
            item_name = splitted_k[0]
            if item_name not in spread_params_dict:
                spread_params_dict[item_name] = {}
            dict_entry = {'__'.join(splitted_k[1::]): val}
            spread_params_dict[item_name].update(dict_entry)

        for name, params in spread_params_dict.items():
            missing_element = (name, params)
            for element in self.elements:
                if element.name == name:
                    element.set_params(**params)
                    missing_element = None
            if missing_element:
                raise ValueError("Couldn't set hyperparameter for element {} -> {}".format(missing_element[0],
                                                                                           missing_element[1]))
        return self

    def fit(self, X, y=None, **kwargs):
        """
        Calls fit iteratively on every child
        """
        for element in self.elements:
            # Todo: parallellize fitting
            element.fit(X, y, **kwargs)
        return self

    def predict(self, X, **kwargs):
        if not self.use_probabilities:
            return self._predict(X, **kwargs)
        else:
            return self.predict_proba(X, **kwargs)

    def _predict(self, X, **kwargs):
        """
        Iteratively calls predict on every child.
        """
        # Todo: strategy for concatenating data from different pipes
        # todo: parallelize prediction
        predicted_data = np.array([])
        for element in self.elements:
            element_transform = element.predict(X, **kwargs)
            predicted_data = PhotonDataHelper.stack_data_horizontally(predicted_data, element_transform)
        return predicted_data

    def predict_proba(self, X, y=None, **kwargs):
        """
        Predict probabilities for every pipe element and stack them together.
        """
        predicted_data = np.array([])
        for element in self.elements:
            element_transform = element.predict_proba(X)
            if element_transform is None:
                element_transform = element.predict(X)
            predicted_data = PhotonDataHelper.stack_data_horizontally(predicted_data, element_transform)
        return predicted_data

    def transform(self, X, y=None, **kwargs):
        """
        Calls transform on every child.

        If the encapsulated child is a hyperpipe, also calls predict on the last element in the pipeline.
        """
        transformed_data = np.array([])
        for element in self.elements:
            # if it is a hyperpipe with a final estimator, we want to use predict:
            element_transform, _, _ = element.transform(X, y, **kwargs)
            transformed_data = PhotonDataHelper.stack_data_horizontally(transformed_data, element_transform)

        return transformed_data, y, kwargs

    def copy_me(self):
        ps = Stack(self.name)
        for element in self.elements:
            new_element = element.copy_me()
            ps += new_element
        ps.base_element = self.base_element
        ps._random_state = self._random_state
        return ps

    def inverse_transform(self, X, y=None, **kwargs):
        raise NotImplementedError("Inverse Transform is not yet implemented for a Stacking Element in PHOTON")

    @property
    def _estimator_type(self):
        return None

    def _check_hyper(self,BaseEstimator):
        pass

    @property
    def feature_importances_(self):
        return


class Switch(PipelineElement):
    """
    This class encapsulates several pipeline elements that belong at the same step of the pipeline,
    competing for being the best choice.

    If for example you want to find out if preprocessing A or preprocessing B is better at this position in the pipe.
    Or you want to test if a tree outperforms the good old SVM.

    ATTENTION: This class is a construct that may be convenient but is not suitable for any complex optimizations.
    Currently it only works for grid_search and the derived optimization strategies.
    USE THIS ONLY FOR RAPID PROTOTYPING AND PRELIMINARY RESULTS

    The class acts as if it is a single entity. Tt joins the hyperparamater combinations of each encapsulated element to
    a single, big combination grid. Each hyperparameter combination from that grid gets a number. Then the Switch
    object publishes the numbers to be chosen as the object's hyperparameter. When a new number is chosen from the
    optimizer, it internally activates the belonging element and sets the element's parameter to the hyperparameter
    combination. In that way, each of the elements is tested in all its configurations at the same position in the
    pipeline. From the outside, the process and the optimizer only sees one parameter of the Switch, that is
    the an integer indicating which item of the hyperparameter combination grid is currently active.

    """

    def __init__(self, name: str, elements: list = None):
        """
        Creates a new Switch object and generated the hyperparameter combination grid

        Parameters
        ----------
        * `name` [str]:
            How the element is called in the pipeline
        * `elements` [list, optional]:
            The competing pipeline elements
        * `_estimator_type:
            Used for validation purposes, either classifier or regressor

        """
        self._name = name
        self.initial_name = self._name
        self.sklearn_name = self.name + "__current_element"
        self._hyperparameters = {}
        self._current_element = (1, 1)
        self.pipeline_element_configurations = []
        self.base_element = None
        self.disabled = False
        self.test_disabled = False
        self.batch_size = 0

        self.needs_y = True
        self.needs_covariates = True
        # we assume we test models against each other, but only guessing
        self.is_estimator = True
        self.is_transformer = True
        self._random_state = False

        self.elements_dict = {}

        if elements:
            self.elements = elements
            self.generate_private_config_grid()
            for p_element in elements:
                self.elements_dict[p_element.name] = p_element
        else:
            self.elements = []

    def __iadd__(self, pipeline_element):
        """
        Add a new estimator or transformer object to the switch container. All items change positions during testing.

        Parameters
        ----------
        * `pipeline_element` [PipelineElement]:
            Item that should be tested against other competing elements at that position in the pipeline.
        """
        super(Switch, self).__iadd__(pipeline_element)
        self.elements_dict[pipeline_element.name] = pipeline_element
        self.generate_private_config_grid()
        return self

    def add(self, pipeline_element):
        """
        Add a new estimator or transformer object to the switch container. All items change positions during testing.

        Parameters
        ----------
        * `pipeline_element` [PipelineElement]:
            Item that should be tested against other competing elements at that position in the pipeline.
        """
        self.__iadd__(pipeline_element)

    @property
    def hyperparameters(self):
        # Todo: return actual hyperparameters of all pipeline elements??
        return self._hyperparameters

    @hyperparameters.setter
    def hyperparameters(self, value):
        pass

    def generate_private_config_grid(self):
        # reset
        self.pipeline_element_configurations = []

        # calculate anew
        hyperparameters = []
        # generate possible combinations for each item respectively - do not mix hyperparameters across items
        for i, pipe_element in enumerate(self.elements):
            # distinct_values_config = create_global_config([pipe_element])
            # add pipeline switch name in the config so that the hyperparameters can be set from other classes
            # pipeline switch will give the hyperparameters to the respective child
            # distinct_values_config_copy = {}
            # for config_key, config_value in distinct_values_config.items():
            #     distinct_values_config_copy[self.name + "__" + config_key] = config_value

            if hasattr(pipe_element, 'generate_config_grid'):
                element_configurations = pipe_element.generate_config_grid()
                final_configuration_list = []
                if len(element_configurations) == 0:
                    final_configuration_list.append({})
                # else:
                for dict_item in element_configurations:
                    # copy_of_dict_item = {}
                    # for key, value in dict_item.items():
                    #     copy_of_dict_item[self.name + '__' + key] = value
                    final_configuration_list.append(dict(dict_item))

            self.pipeline_element_configurations.append(final_configuration_list)
            hyperparameters += [(i, nr) for nr in range(len(final_configuration_list))]

        self._hyperparameters = {self.sklearn_name: hyperparameters}

    @property
    def current_element(self):
        return self._current_element

    @current_element.setter
    def current_element(self, value):
        self._current_element = value
        self.base_element = self.elements[self.current_element[0]]

    def get_params(self, deep: bool=True):
        if self.base_element:
            return self.base_element.get_params(deep)
        else:
            return {}

    def set_params(self, **kwargs):

        """
        The optimization process sees the amount of possible combinations and chooses one of them.
        Then this class activates the belonging element and prepared the element with the particular chosen configuration.

        """

        config_nr = None
        config = None

        # in case we are operating with grid search
        if self.sklearn_name in kwargs:
            config_nr = kwargs[self.sklearn_name]
        elif 'current_element' in kwargs:
            config_nr = kwargs['current_element']

        # in case we are operating with another optimizer
        if config_nr is None:

            # we need to identify the element to activate by checking for which element the optimizer gave params
            if kwargs is not None:
                config = kwargs
                # ugly hack because subscription is somehow not possible, we use the for loop but break
                for kwargs_key, kwargs_value in kwargs.items():
                    first_element_name = kwargs_key.split("__")[0]
                    self.base_element = self.elements_dict[first_element_name]
                    break
        else:
            if not isinstance(config_nr, (tuple, list)):
                logger.error('ValueError: current_element must be of type Tuple')
                raise ValueError('current_element must be of type Tuple')

            # grid search hack
            self.current_element = config_nr
            config = self.pipeline_element_configurations[config_nr[0]][config_nr[1]]

        if config:
            # remove name
            unnamed_config = {}
            for config_key, config_value in config.items():
                key_split = config_key.split('__')
                unnamed_config['__'.join(key_split[1::])] = config_value
            self.base_element.set_params(**unnamed_config)
        return self

    def copy_me(self):

        ps = Switch(self.name)
        ps._random_state = self._random_state
        for element in self.elements:
            new_element = element.copy_me()
            ps += new_element
        ps._current_element = self._current_element
        return ps

    def prettify_config_output(self, config_name, config_value, return_dict=False):

        """
        Makes the sklearn configuration dictionary human readable

        Returns
        -------
        * `prettified_configuration_string` [str]:
            configuration as prettified string or configuration as dict with prettified keys
        """

        if isinstance(config_value, tuple):
            output = self.pipeline_element_configurations[config_value[0]][config_value[1]]
            if not output:
                if return_dict:
                    return {self.elements[config_value[0]].name: None}
                else:
                    return self.elements[config_value[0]].name
            else:
                if return_dict:
                    return output
                return str(output)
        else:
            return super(Switch, self).prettify_config_output(config_name, config_value)

    def predict_proba(self, X, **kwargs):
        """
        Predict probabilities
        base element needs predict_proba() function, otherwise throw
        base exception.
        """
        if not self.disabled:
            if hasattr(self.base_element.base_element, 'predict_proba'):
                return self.base_element.predict_proba(X)
            else:
                return None
        return X

    def _check_hyper(self,BaseEstimator):
        pass

    def inverse_transform(self, X, y=None, **kwargs):
        if hasattr(self.base_element, 'inverse_transform'):
            # todo: check this
            X, y, kwargs = self.adjusted_delegate_call(self.base_element.inverse_transform, X, y, **kwargs)
        return X, y, kwargs

    @property
    def _estimator_type(self):
        estimator_types = list()
        for element in self.elements:
            estimator_types.append(getattr(element, '_estimator_type'))

        unique_types = set(estimator_types)
        if len(unique_types) > 1:
            raise NotImplementedError("Switch should only contain elements of a single type (transformer, classifier, "
                                      "regressor). Found multiple types: {}".format(unique_types))
        elif len(unique_types) == 1:
            return list(unique_types)[0]
        else:
            return

    @property
    def feature_importances_(self):
        if hasattr(self.base_element, 'feature_importances_'):
            return getattr(self.base_element, 'feature_importances_')


class DataFilter(BaseEstimator, PhotonNative):
    """
    Helper Class to split the data e.g. for stacking.
    """
    def __init__(self, indices):
        self.name = 'DataFilter'
        self.hyperparameters = {}
        self.indices = indices
        self.needs_covariates = False
        self.needs_y = False

    def fit(self, X, y=None, **kwargs):
        return self

    def transform(self, X, y=None, **kwargs):
        """
        Returns only part of the data, column-wise filtered by self.indices
        """
        return X[:, self.indices], y, kwargs

    def copy_me(self):
        return self.__class__(indices=self.indices)

    @property
    def _estimator_type(self):
        return


class CallbackElement(PhotonNative):

    def __init__(self, name, delegate_function, method_to_monitor='transform'):

        self.needs_covariates = True
        self.needs_y = True
        self.name = name
        # todo: check if delegate function accepts X, y, kwargs
        self.delegate_function = delegate_function
        self.method_to_monitor = method_to_monitor
        self.hyperparameters = {}
        self.is_transformer = True
        self.is_estimator = False

    def fit(self, X, y=None, **kwargs):
        if self.method_to_monitor == 'fit':
            self.delegate_function(X, y, **kwargs)
        return self

    def transform(self, X, y=None, **kwargs):
        if self.method_to_monitor == 'transform':
            self.delegate_function(X, y, **kwargs)
        return X, y, kwargs

    def copy_me(self):
        return self.__class__(self.name, self.delegate_function, self.method_to_monitor)

    def inverse_transform(self, X, y=None, **kwargs):
        return X, y, kwargs

    @property
    def _estimator_type(self):
        return None

    @property
    def feature_importances_(self):
        return


class ParallelBranch(Branch):
    """
    A substream of elements, that do not need fit() but can instantly use transform on a single subject level,
    and therefore can be computed in parallel.

    Parameters
    ----------
    * `name` [str]:
        Name of the parallelizable pipeline branch

    """

    def __init__(self, name, nr_of_processes=1, output_img: bool = False):
        Branch.__init__(self, name)

        self._nr_of_processes = 1
        self.local_cluster = None
        self.client = None
        self.nr_of_processes = nr_of_processes

        self.has_hyperparameters = True
        self.needs_y = False
        self.needs_covariates = True
        self.current_config = None

    def __del__(self):
        if self.local_cluster is not None:
            self.local_cluster.close()

    def fit(self, X, y=None, **kwargs):
        # do nothing here!!
        return self

    @property
    def nr_of_processes(self):
        return self._nr_of_processes
    # Todo : !
    # @classmethod
    # def set_local_cluster(cls, nr_of_processes):
    #     cls.local_cluster =

    @nr_of_processes.setter
    def nr_of_processes(self, value):
        self._nr_of_processes = value
        if self._nr_of_processes > 1:
            if self.local_cluster is None:
                self.local_cluster = Client(threads_per_worker=1,
                                            n_workers=self.nr_of_processes,
                                            processes=False)
            else:
                self.local_cluster.n_workers = self.nr_of_processes
        else:
            self.local_cluster = None

    def __iadd__(self, pipe_element):
        """
        Add an element to the neuro branch. Only neuro pipeline elements are allowed.
        Returns self

        Parameters
        ----------
        * `pipe_element` [PipelineElement]:
            The transformer object to add. Should be registered in the Neuro module.
        """

        self.elements.append(pipe_element)
        self._prepare_pipeline()

        return self

    def transform(self, X, y=None, **kwargs):

        if self.base_element.cache_folder is not None:
            # make sure we cache individually
            self.base_element.single_subject_caching = True
            self.base_element.caching = True
        if self.nr_of_processes > 1:

            if self.base_element.cache_folder is not None:
                # at first apply the transformation on several cores, everything gets written to the cache,
                # so the next step only has to reload the data ...
                self.apply_transform_parallelized(X)
            else:
                logger.error("Cannot use parallelization without a cache folder specified in the hyperpipe."
                               "Using single core instead")

            logger.debug('ParallelBranch ' + self.name + ' is collecting data from the different cores...')
        X_new, _, _ = self.base_element.transform(X)

        return X_new, y, kwargs

    def set_params(self, **kwargs):
        self.current_config = kwargs
        super(ParallelBranch, self).set_params(**kwargs)

    def copy_me(self):
        new_copy = super().copy_me()
        new_copy.base_element.current_config = self.base_element.current_config
        new_copy.base_element.single_subject_caching = True
        new_copy.base_element.cache_folder = self.base_element.cache_folder
        new_copy.local_cluster = self.local_cluster
        new_copy.nr_of_processes = self.nr_of_processes

        # todo: clarify this with Ramona
        new_copy.do_not_delete_cache_folder = True

        return new_copy

    def inverse_transform(self, X, y=None, **kwargs):
        for transform in self.elements[::-1]:
            if hasattr(transform, 'inverse_transform'):
                X, y, kwargs = transform.inverse_transform(X, y, **kwargs)
            else:
                return X, y, kwargs
        return X, y, kwargs

    @staticmethod
    def parallel_application(pipe_copy, data):
        pipe_copy.transform(data)
        return

    def apply_transform_parallelized(self, X):
        """

        :param X: the data to which the delegate should be applied in parallel
        """

        if self.nr_of_processes > 1:

            jobs_to_do = list()

            # distribute the data equally to all available cores
            number_of_items_to_process = PhotonDataHelper.find_n(X)
            number_of_items_for_each_core = int(np.ceil(number_of_items_to_process / self.nr_of_processes))
            logger.info('ParallelBranch ' + self.name +
                         ': Using ' + str(self.nr_of_processes) + ' cores calculating ' + str(number_of_items_for_each_core)
                         + ' items each')
            for start, stop in PhotonDataHelper.chunker(number_of_items_to_process, number_of_items_for_each_core):
                X_batched, _, _ = PhotonDataHelper.split_data(X, None, {}, start, stop)

                # copy my pipeline
                new_pipe_mr = self.copy_me()
                new_pipe_copy = new_pipe_mr.base_element
                new_pipe_copy.cache_folder = self.base_element.cache_folder
                new_pipe_copy.skip_loading = True
                new_pipe_copy._parallel_use = True

                del_job = dask.delayed(ParallelBranch.parallel_application)(new_pipe_copy, X_batched)
                jobs_to_do.append(del_job)

            dask.compute(*jobs_to_do)
<|MERGE_RESOLUTION|>--- conflicted
+++ resolved
@@ -2,11 +2,8 @@
 import importlib.util
 import inspect
 from copy import deepcopy
-<<<<<<< HEAD
-=======
 import dask
 from dask.distributed import Client
->>>>>>> 0b43222d
 import numpy as np
 from sklearn.base import BaseEstimator
 from sklearn.model_selection._search import ParameterGrid
@@ -1435,3 +1432,4 @@
                 jobs_to_do.append(del_job)
 
             dask.compute(*jobs_to_do)
+
