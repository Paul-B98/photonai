--- conflicted
+++ resolved
@@ -287,22 +287,13 @@
             probabilities = []
             if hasattr(estimator._final_estimator.base_element, 'predict_proba'):
                 probabilities = estimator.predict_proba(X)
-<<<<<<< HEAD
-                try:
-                    if probabilities != None:
-=======
 
                 try:
                     if probabilities is not None:
->>>>>>> 77e56d8e
                         if not len(probabilities) == 0:
                             probabilities = probabilities.tolist()
                 except:
                     warnings.warn('No probabilities available.')
-<<<<<<< HEAD
-
-=======
->>>>>>> 77e56d8e
 
             score_result_object = MDBScoreInformation(metrics=output_metrics,
                                                       score_duration=final_scoring_time,
