--- conflicted
+++ resolved
@@ -19,11 +19,6 @@
   - pip install pytest
   - pip install pytest-cov
   - pip install coveralls
-<<<<<<< HEAD
-
-=======
-#  - coverage run --source=photonai pytest test/
->>>>>>> 44a1920d
 # command to run tests
 script:
   - PYTHONPATH=./ pytest ./test --cov=./photonai
