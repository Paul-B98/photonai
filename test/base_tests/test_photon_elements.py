import unittest
import warnings
import numpy as np

from sklearn.datasets import load_breast_cancer
from sklearn.decomposition import PCA
from sklearn.svm import SVC
from sklearn.pipeline import Pipeline as SKPipeline
from sklearn.preprocessing import StandardScaler
from sklearn.tree import DecisionTreeClassifier

from photonai.base import PipelineElement, Switch, Stack, Branch, DataFilter, CallbackElement, Preprocessing
from photonai.base.photon_pipeline import PhotonPipeline
from photonai.helper.helper import PhotonDataHelper
from photonai.helper.dummy_elements import DummyEstimator, \
    DummyNeedsCovariatesEstimator, DummyNeedsCovariatesTransformer, DummyNeedsYTransformer, DummyTransformer, \
    DummyNeedsCovariatesAndYTransformer, DummyEstimatorNoPredict, DummyEstimatorWrongType, DummyTransformerWithPredict
from photonai.helper.photon_base_test import elements_to_dict
from photonai.optimization import GridSearchOptimizer


class PipelineElementTests(unittest.TestCase):

    def setUp(self):
        self.pca_pipe_element = PipelineElement('PCA', {'n_components': [1, 2]}, test_disabled=True, random_state=42)
        self.svc_pipe_element = PipelineElement('SVC', {'C': [0.1, 1], 'kernel': ['rbf', 'sigmoid']}, random_state=42)
        self.X, self.y = load_breast_cancer(return_X_y=True)
        self.kwargs = {'covariates': self.y}
        self.Xt = self.X + 1
        self.yt = self.y + 1
        self.kwargst = {'covariates': self.y + 1}

    def test_create_failure(self):
        with self.assertRaises(NameError):
            PipelineElement('NONSENSEName', {})

    def test_pipeline_element_create(self):
        # test name, set_disabled and base_element
        self.assertIsInstance(self.pca_pipe_element.base_element, PCA)

        # set_disabled is passed correctly
        self.assertTrue(self.pca_pipe_element.test_disabled)

        # correct name
        self.assertEqual(self.pca_pipe_element.name, 'PCA')

    def test_create_from_object(self):
        pca = PipelineElement.create('obj_name', PCA(), hyperparameters={'n_components': [1, 4]})
        self.assertIsInstance(pca.base_element, PCA)
        self.assertEqual(pca.name, 'obj_name')

        with self.assertRaises(ValueError):
            pca_2 = PipelineElement.create('obj_name', PCA, hyperparameters={'n_components': [1, 4]})

    def test_fit_and_score(self):
        tmp_pca = PCA().fit(self.X, self.y)
        self.pca_pipe_element.fit(self.X, self.y)
        self.assertEqual(self.pca_pipe_element.base_element.components_.shape, (30, 30))
        self.assertAlmostEqual(self.pca_pipe_element.base_element.components_[0, 0], tmp_pca.components_[0, 0])

        tmp_svc = SVC().fit(self.X, self.y)
        self.svc_pipe_element.fit(self.X, self.y)
        self.assertAlmostEqual(self.svc_pipe_element.base_element._intercept_[0], tmp_svc._intercept_[0])

        sk_score = tmp_svc.score(self.X, self.y)
        p_score = self.svc_pipe_element.score(self.X, self.y)
        self.assertTrue(np.array_equal(sk_score, p_score))

    def test_transform(self):
        self.pca_pipe_element.fit(self.X, self.y)

        Xt, _, _ = self.pca_pipe_element.transform(self.X)
        self.assertEqual(Xt.shape, (569, 30))
        self.assertAlmostEqual(Xt[0, 0], 1160.1425737041347)

    def test_predict(self):
        self.svc_pipe_element.fit(self.X, self.y)

        yt = self.svc_pipe_element.predict(self.X)
        self.assertEqual(yt.shape, (569,))
        self.assertEqual(yt[21], 1)

    def test_predict_proba(self):
        self.svc_pipe_element.fit(self.X, self.y)
        self.assertEqual(self.svc_pipe_element.predict_proba(self.X), None)

        gpc = PipelineElement('GaussianProcessClassifier')
        gpc.fit(self.X, self.y)
        self.assertTrue(np.array_equal(gpc.predict_proba(self.X)[0], np.asarray([0.5847072926551391, 0.4152927073448609])))

    def test_inverse_transform(self):
        Xt, _, _ = self.pca_pipe_element.fit(self.X, self.y).transform(self.X)
        X, _, _ = self.pca_pipe_element.inverse_transform(Xt)
        np.testing.assert_array_almost_equal(X, self.X)

    def test_one_hyperparameter_setup(self):
        # sklearn attributes are generated
        self.assertDictEqual(self.pca_pipe_element.hyperparameters, {'PCA__n_components': [1, 2],
                                                                     'PCA__disabled': [False, True]})

        # config_grid is created as expected
        self.assertListEqual(self.pca_pipe_element.generate_config_grid(), [{'PCA__n_components': 1,
                                                                             'PCA__disabled': False},
                                                                            {'PCA__n_components': 2,
                                                                             'PCA__disabled': False},
                                                                            {'PCA__disabled': True}])

    def test_hyperprameter_sanity_check(self):
        with self.assertRaises(ValueError):
            error_element = PipelineElement('PCA', hyperparameters={'kernel': ['rbf', 'linear']})

    def test_more_hyperparameters_setup(self):
        # sklearn attributes are generated
        self.assertDictEqual(self.svc_pipe_element.hyperparameters, {'SVC__C': [0.1, 1],
                                                                     'SVC__kernel': ['rbf', 'sigmoid']})

        # config_grid is created as expected
        self.assertListEqual(self.svc_pipe_element.generate_config_grid(), [{'SVC__C': 0.1, 'SVC__kernel': 'rbf'},
                                                                            {'SVC__C': 0.1, 'SVC__kernel': 'sigmoid'},
                                                                            {'SVC__C': 1, 'SVC__kernel': 'rbf'},
                                                                            {'SVC__C': 1, 'SVC__kernel': 'sigmoid'}])

    def test_no_hyperparameters(self):
        pca_sklearn_element = PCA()
        pca_photon_element = PipelineElement('PCA')

        self.assertDictEqual(pca_sklearn_element.__dict__, pca_photon_element.base_element.__dict__)

    def test_set_params(self):
        config = {'n_components': 3, 'disabled': False}
        self.pca_pipe_element.set_params(**config)
        self.assertFalse(self.pca_pipe_element.disabled)
        self.assertEqual(self.pca_pipe_element.base_element.n_components, 3)
        with self.assertRaises(ValueError):
            self.pca_pipe_element.set_params(**{'any_weird_param': 1})

    def test_get_params(self):
        photon_params = PipelineElement('PCA').get_params()
        del photon_params["name"]
        sk_params = PCA().get_params()
        self.assertDictEqual(photon_params, sk_params)
        self.assertIsNone(PipelineElement.create('any_not_existing_object', object(), hyperparameters={}).get_params())

    def test_set_random_state(self):
        # we handle all elements in one method that is inherited so we capture them all in this test
        random_state = 53
        my_branch = Branch("random_state_branch")
        my_branch += PipelineElement("StandardScaler")
        my_switch = Switch("transformer_Switch")
        my_switch += PipelineElement("LassoFeatureSelection")
        my_switch += PipelineElement("PCA")
        my_branch += my_switch
        my_stack = Stack("Estimator_Stack")
        my_stack += PipelineElement("SVR")
        my_stack += PipelineElement("Ridge")
        my_branch += my_stack
        my_branch += PipelineElement("ElasticNet")

        my_branch.random_state = random_state
        self.assertTrue(my_switch.elements[1].random_state == random_state)
        self.assertTrue(my_switch.elements[1].base_element.random_state == random_state)
        self.assertTrue(my_stack.elements[1].random_state == random_state)
        self.assertTrue(my_stack.elements[1].base_element.random_state == random_state)

    def test_adjusted_delegate_call_transformer(self):
        # check standard transformer
        trans = PipelineElement.create('Transformer', base_element=DummyTransformer(), hyperparameters={})
        X, y, kwargs = trans.transform(self.X, self.y, **self.kwargs)
        self.assertTrue(np.array_equal(X, self.Xt))  # only X should be transformed
        self.assertTrue(np.array_equal(y, self.y))
        self.assertDictEqual(kwargs, self.kwargs)

        # check transformer needs y
        trans = PipelineElement.create('NeedsYTransformer', base_element=DummyNeedsYTransformer(), hyperparameters={})
        X, y, kwargs = trans.transform(self.X, self.y, **self.kwargs)
        self.assertTrue(np.array_equal(X, self.Xt))
        self.assertTrue(np.array_equal(y, self.yt))
        self.assertDictEqual(kwargs, self.kwargs)

        trans = PipelineElement.create('NeedsYTransformer', base_element=DummyNeedsYTransformer(), hyperparameters={})
        X, y, kwargs = trans.transform(self.X, self.y)  # this time without any kwargs
        self.assertTrue(np.array_equal(X, self.Xt))
        self.assertTrue(np.array_equal(y, self.yt))
        self.assertDictEqual(kwargs, {})

        # check transformer needs covariates
        trans = PipelineElement.create('NeedsCovariatesTransformer', base_element=DummyNeedsCovariatesTransformer(),
                                       hyperparameters={})
        X, y, kwargs = trans.transform(self.X, **self.kwargs)
        self.assertTrue(np.array_equal(X, self.Xt))
        self.assertTrue(np.array_equal(kwargs['covariates'], self.kwargst['covariates']))
        self.assertEqual(y, None)

        # check transformer needs covariates and needs y
        trans = PipelineElement.create('NeedsCovariatesAndYTransformer', base_element=DummyNeedsCovariatesAndYTransformer(),
                                       hyperparameters={})
        X, y, kwargs = trans.transform(self.X, self.y, **self.kwargs)
        self.assertTrue(np.array_equal(X, self.Xt))
        self.assertTrue(np.array_equal(y, self.yt))
        self.assertTrue(np.array_equal(kwargs['covariates'], self.kwargst['covariates']))

    def test_adjusted_delegate_call_estimator(self):
        # check standard estimator
        est = PipelineElement.create('Estimator', base_element=DummyEstimator(), hyperparameters={})
        y = est.predict(self.X)
        self.assertTrue(np.array_equal(y, self.Xt)) # DummyEstimator returns X as y predictions

        # check estimator needs covariates
        est = PipelineElement.create('Estimator', base_element=DummyNeedsCovariatesEstimator(), hyperparameters={})
        X = est.predict(self.X, **self.kwargs)
        self.assertTrue(np.array_equal(X, self.Xt))  # DummyEstimator returns X as y predictions

    def test_predict_when_no_transform(self):
        # check standard estimator
        est = PipelineElement.create('Estimator', base_element=DummyEstimator(), hyperparameters={})
        X, y, kwargs = est.transform(self.X)
        self.assertTrue(np.array_equal(X, self.Xt))  # DummyEstimator returns X as y predictions
        self.assertEqual(y, None)

        # check estimator needs covariates
        est = PipelineElement.create('Estimator', base_element=DummyNeedsCovariatesEstimator(), hyperparameters={})
        X, y, kwargs = est.transform(self.X, **self.kwargs)
        self.assertTrue(np.array_equal(X, self.Xt))  # DummyEstimator returns X as y predictions
        self.assertTrue(np.array_equal(kwargs['covariates'], self.kwargs['covariates']))
        self.assertEqual(y, None)

    def test_predict_on_transformer(self):
        est = PipelineElement.create('Estimator', base_element=DummyTransformer(), hyperparameters={})
        with self.assertRaises(BaseException):
            est.predict(self.X)

    def test_copy_me(self):
        svc = PipelineElement('SVC', {'C': [0.1, 1], 'kernel': ['rbf', 'sigmoid']})
        svc.set_params(**{'C': 0.1, 'kernel': 'sigmoid'})
        copy = svc.copy_me()

        self.assertEqual(svc.random_state, copy.random_state)
        self.assertNotEqual(copy.base_element, svc.base_element)
        self.assertDictEqual(elements_to_dict(copy), elements_to_dict(svc))
        self.assertEqual(copy.base_element.C, svc.base_element.C)

        # check if copies are still the same, even when making a copy of a fitted PipelineElement
        copy_after_fit = svc.fit(self.X, self.y).copy_me()
        self.assertDictEqual(elements_to_dict(copy), elements_to_dict(copy_after_fit))

        svc = PipelineElement('SVC', {'C': [0.1, 1], 'kernel': ['rbf', 'sigmoid']})
        copy = svc.copy_me()
        self.assertDictEqual(copy.hyperparameters, {'SVC__C': [0.1, 1], 'SVC__kernel': ['rbf', 'sigmoid']})
        copy.base_element.C = 3
        self.assertNotEqual(svc.base_element.C, copy.base_element.C)

        # test custom element
        custom_element = PipelineElement.create('CustomElement', base_element=DummyNeedsCovariatesEstimator(),
                                                hyperparameters={})
        copy = custom_element.copy_me()
        self.assertDictEqual(elements_to_dict(custom_element), elements_to_dict(copy))

        custom_element2 = PipelineElement.create('MyUnDeepcopyableObject', base_element=GridSearchOptimizer(),
                                                 hyperparameters={})
        with self.assertRaises(Exception):
            custom_element2.copy_me()

    def test_estimator_type(self):
        estimator = PipelineElement('SVC')
        self.assertEqual(estimator._estimator_type, 'classifier')

        estimator = PipelineElement('SVR')
        self.assertEqual(estimator._estimator_type, 'regressor')

        estimator = PipelineElement('PCA')
        self.assertEqual(estimator._estimator_type, None)

        estimator = PipelineElement.create('Dummy', DummyEstimatorWrongType(), {})
        with self.assertRaises(NotImplementedError):
            est_type = estimator._estimator_type

        estimator = PipelineElement.create('Dummy', DummyTransformerWithPredict(), {})
        with self.assertRaises(NotImplementedError):
            est_type = estimator._estimator_type

        estimator = PipelineElement.create('Dummy', DummyEstimatorNoPredict(), {})
        with self.assertRaises(NotImplementedError):
            est_type = estimator._estimator_type

    def test_sanity_check_item_for_add(self):
        valid_type = PipelineElement('StandardScaler')
        valid_type2 = CallbackElement('my_callback', None)
        invalid_type = StandardScaler()
        invalid_type2 = Preprocessing()

        PipelineElement.sanity_check_element_type_for_building_photon_pipes(valid_type, PipelineElement)
        PipelineElement.sanity_check_element_type_for_building_photon_pipes(valid_type2, PipelineElement)

        with self.assertRaises(TypeError):
            PipelineElement.sanity_check_element_type_for_building_photon_pipes(invalid_type, PipelineElement)

        with self.assertRaises(TypeError):
            PipelineElement.sanity_check_element_type_for_building_photon_pipes(invalid_type2, PipelineElement)

        classes_to_test = [Stack, Switch, Branch, Preprocessing]
        for photon_class in classes_to_test:
            # we name it SVC so it suits all classes
            if photon_class is Preprocessing:
                instance = photon_class()
            else:
                instance = photon_class('tmp_instance')
            instance.add(valid_type)
            instance.add(valid_type2)
            with self.assertRaises(TypeError):
                instance.add(invalid_type)
            with self.assertRaises(TypeError):
                instance.add(invalid_type2)


class SwitchTests(unittest.TestCase):

    def setUp(self):
        self.X, self.y = load_breast_cancer(return_X_y=True)
        self.svc = PipelineElement('SVC', {'C': [0.1, 1], 'kernel': ['rbf', 'sigmoid']})
        self.tree = PipelineElement('DecisionTreeClassifier', {'min_samples_split': [2, 3, 4]})
        self.gpc = PipelineElement('GaussianProcessClassifier')
        self.pca = PipelineElement('PCA')

        self.estimator_branch = Branch('estimator_branch', [self.tree.copy_me()])
        self.transformer_branch = Branch('transformer_branch', [self.pca.copy_me()])

        self.estimator_switch = Switch('estimator_switch',
                                       [self.svc.copy_me(), self.tree.copy_me(), self.gpc.copy_me()])
        self.estimator_switch_with_branch = Switch('estimator_switch_with_branch',
                                                   [self.tree.copy_me(), self.estimator_branch.copy_me()])
        self.transformer_switch_with_branch = Switch('transformer_switch_with_branch',
                                                     [self.pca.copy_me(), self.transformer_branch.copy_me()])
        self.switch_in_switch = Switch('Switch_in_switch',
                                       [self.transformer_branch.copy_me(),
                                        self.transformer_switch_with_branch.copy_me()])

    def test_init(self):
        self.assertEqual(self.estimator_switch.name, 'estimator_switch')

    def test_hyperparams(self):
        # assert number of different configs to test
        # each config combi for each element: 4 for SVC and 3 for logistic regression = 7
        self.assertEqual(len(self.estimator_switch.pipeline_element_configurations), 3)
        self.assertEqual(len(self.estimator_switch.pipeline_element_configurations[0]), 4)
        self.assertEqual(len(self.estimator_switch.pipeline_element_configurations[1]), 3)

        # hyperparameters
        self.assertDictEqual(self.estimator_switch.hyperparameters,
                             {'estimator_switch__current_element': [(0, 0), (0, 1), (0, 2), (0, 3),
                                                                    (1, 0), (1, 1), (1, 2), (2, 0)]})

        # config grid
        self.assertListEqual(self.estimator_switch.generate_config_grid(),
                             [{'estimator_switch__current_element': (0, 0)},
                              {'estimator_switch__current_element': (0, 1)},
                              {'estimator_switch__current_element': (0, 2)},
                              {'estimator_switch__current_element': (0, 3)},
                              {'estimator_switch__current_element': (1, 0)},
                              {'estimator_switch__current_element': (1, 1)},
                              {'estimator_switch__current_element': (1, 2)},
                              {'estimator_switch__current_element': (2, 0)}])

    def test_set_params(self):

        # test for grid search
        false_config = {'current_element': 1}
        with self.assertRaises(ValueError):
            self.estimator_switch.set_params(**false_config)

        correct_config = {'current_element': (0, 1)}
        self.estimator_switch.set_params(**correct_config)
        self.assertEqual(self.estimator_switch.base_element.base_element.C, 0.1)
        self.assertEqual(self.estimator_switch.base_element.base_element.kernel, 'sigmoid')

        # test for other optimizers
        smac_config = {'SVC__C': 2, 'SVC__kernel': 'rbf'}
        self.estimator_switch.set_params(**smac_config)
        self.assertEqual(self.estimator_switch.base_element.base_element.C, 2)
        self.assertEqual(self.estimator_switch.base_element.base_element.kernel, 'rbf')

    def test_fit(self):
        np.random.seed(42)
        self.estimator_switch.set_params(**{'current_element': (1, 0)})
        self.estimator_switch.fit(self.X, self.y)
        np.random.seed(42)
        self.tree.set_params(**{'min_samples_split': 2})
        self.tree.fit(self.X, self.y)
        np.testing.assert_array_equal(self.tree.base_element.feature_importances_,
                                      self.estimator_switch.base_element.feature_importances_)

    def test_transform(self):
        self.transformer_switch_with_branch.set_params(**{'current_element': (0, 0)})
        self.transformer_switch_with_branch.fit(self.X, self.y)
        self.pca.fit(self.X, self.y)

        switch_Xt, _, _ = self.transformer_switch_with_branch.transform(self.X)
        pca_Xt, _, _ = self.pca.transform(self.X)
        self.assertTrue(np.array_equal(pca_Xt, switch_Xt))

    def test_predict(self):
        self.estimator_switch.set_params(**{'current_element': (1, 0)})
        np.random.seed(42)
        self.estimator_switch.fit(self.X, self.y)
        self.tree.set_params(**{'min_samples_split': 2})
        np.random.seed(42)
        self.tree.fit(self.X, self.y)

        switch_preds = self.estimator_switch.predict(self.X)
        tree_preds = self.tree.predict(self.X)
        self.assertTrue(np.array_equal(switch_preds, tree_preds))

    def test_predict_proba(self):
        gpc = PipelineElement('GaussianProcessClassifier')
        svc = PipelineElement('SVC')
        switch = Switch('EstimatorSwitch', [gpc, svc])
        switch.set_params(**{'current_element': (0, 0)})
        np.random.seed(42)
        switch_probas = switch.fit(self.X, self.y).predict_proba(self.X)
        np.random.seed(42)
        gpr_probas = self.gpc.fit(self.X, self.y).predict_proba(self.X)
        self.assertTrue(np.array_equal(switch_probas, gpr_probas))

    def test_inverse_transform(self):
        self.transformer_switch_with_branch.set_params(**{'current_element': (0, 0)})
        self.transformer_switch_with_branch.fit(self.X, self.y)
        self.pca.fit(self.X, self.y)
        Xt_pca, _, _ = self.pca.transform(self.X)
        Xt_switch, _, _ = self.transformer_switch_with_branch.transform(self.X)
        X_pca, _, _ = self.pca.inverse_transform(Xt_pca)
        X_switch, _, _ = self.transformer_switch_with_branch.inverse_transform(Xt_switch)

        self.assertTrue(np.array_equal(Xt_pca, Xt_switch))
        self.assertTrue(np.array_equal(X_pca, X_switch))
        np.testing.assert_almost_equal(X_switch, self.X)

    def test_base_element(self):
        switch = Switch('switch', [self.svc, self.tree])
        switch.set_params(**{'current_element': (1, 1)})
        self.assertIs(switch.base_element, self.tree)
        self.assertIs(switch.base_element.base_element, self.tree.base_element)

        # other optimizer
        switch.set_params(**{'DecisionTreeClassifier__min_samples_split': 2})
        self.assertIs(switch.base_element, self.tree)
        self.assertIs(switch.base_element.base_element, self.tree.base_element)

    def test_copy_me(self):
        switches = [self.estimator_switch, self.estimator_switch_with_branch, self.transformer_switch_with_branch,
                    self.switch_in_switch]

        for switch in switches:
            copy = switch.copy_me()

            self.assertEqual(switch.random_state, copy.random_state)

            for i, element in enumerate(copy.elements):
                self.assertNotEqual(copy.elements[i], switch.elements[i])

            switch = elements_to_dict(switch)
            copy = elements_to_dict(copy)

            self.assertDictEqual(copy, switch)

    def test_estimator_type(self):
        pca = PipelineElement('PCA')
        ica = PipelineElement('FastICA')
        svc = PipelineElement('SVC')
        svr = PipelineElement('SVR')
        tree_class = PipelineElement('DecisionTreeClassifier')
        tree_reg = PipelineElement('DecisionTreeRegressor')

        switch = Switch('MySwitch', [pca, svr])
        with self.assertRaises(NotImplementedError):
            est_type = switch._estimator_type

        switch = Switch('MySwitch', [svc, svr])
        with self.assertRaises(NotImplementedError):
            est_type = switch._estimator_type

        switch = Switch('MySwitch', [pca, ica])
        self.assertEqual(switch._estimator_type, None)

        switch = Switch('MySwitch', [tree_class, svc])
        self.assertEqual(switch._estimator_type, 'classifier')

        switch = Switch('MySwitch', [tree_reg, svr])
        self.assertEqual(switch._estimator_type, 'regressor')

        self.assertEqual(self.estimator_switch._estimator_type, 'classifier')
        self.assertEqual(self.estimator_switch_with_branch._estimator_type, 'classifier')
        self.assertEqual(self.transformer_switch_with_branch._estimator_type, None)
        self.assertEqual(self.switch_in_switch._estimator_type, None)

    def test_add(self):
        self.assertEqual(len(self.estimator_switch.elements), 3)
        self.assertEqual(len(self.switch_in_switch.elements), 2)
        self.assertEqual(len(self.transformer_switch_with_branch.elements), 2)

        self.assertEqual(list(self.estimator_switch.elements_dict.keys()), ['SVC', 'DecisionTreeClassifier',
                                                                            'GaussianProcessClassifier'])
        self.assertEqual(list(self.switch_in_switch.elements_dict.keys()), ['transformer_branch',
                                                                            'transformer_switch_with_branch'])

        switch = Switch('MySwitch', [PipelineElement('PCA'), PipelineElement('FastICA')])
        switch = Switch('MySwitch2')
        switch += PipelineElement('PCA')
        switch += PipelineElement('FastICA')

        # test doubled names
        with self.assertRaises(ValueError):
            self.estimator_switch += self.estimator_switch.elements[0]
        self.estimator_switch += PipelineElement("SVC")
        self.assertEqual(self.estimator_switch.elements[-1].name, "SVC2")
        self.estimator_switch += PipelineElement("SVC", hyperparameters={'kernel': ['polynomial', 'sigmoid']})
        self.assertEqual(self.estimator_switch.elements[-1].name, "SVC3")
        self.estimator_switch += PipelineElement("SVR")
        self.assertEqual(self.estimator_switch.elements[-1].name, "SVR")
        self.estimator_switch += PipelineElement("SVC")
        self.assertEqual(self.estimator_switch.elements[-1].name, "SVC4")

        # check that hyperparameters are renamed respectively
        self.assertEqual(self.estimator_switch.pipeline_element_configurations[4][0]["SVC3__kernel"], 'polynomial')

    def test_feature_importances(self):

        self.estimator_switch.set_params(**{'current_element': (1, 0)})
        self.estimator_switch.fit(self.X, self.y)
        self.assertTrue(len(self.estimator_switch.feature_importances_) == self.X.shape[1])

        self.estimator_switch_with_branch.set_params(**{'current_element': (1, 0)})
        self.estimator_switch_with_branch.fit(self.X, self.y)
        self.assertTrue(len(self.estimator_switch_with_branch.feature_importances_) == self.X.shape[1])

        self.estimator_switch.set_params(**{'current_element': (2, 0)})
        self.estimator_switch.fit(self.X, self.y)
        self.assertIsNone(self.estimator_branch.feature_importances_)

        self.switch_in_switch.set_params(**{'current_element': (1, 0)})
        self.switch_in_switch.fit(self.X, self.y)
        self.assertIsNone(self.switch_in_switch.feature_importances_)
        self.estimator_switch.set_params(**{'current_element': (1, 0)})
        self.switch_in_switch.fit(self.X, self.y)
        self.assertIsNone(self.switch_in_switch.feature_importances_)


class BranchTests(unittest.TestCase):

    def setUp(self):
        self.X, self.y = load_breast_cancer(return_X_y=True)
        self.scaler = PipelineElement("StandardScaler", {'with_mean': True})
        self.pca = PipelineElement('PCA', {'n_components': [1, 2]}, test_disabled=True, random_state=3)
        self.tree = PipelineElement('DecisionTreeClassifier', {'min_samples_split': [2, 3, 4]}, random_state=3)

        self.transformer_branch = Branch('MyBranch', [self.scaler, self.pca])
        self.transformer_branch_sklearn = SKPipeline([("SS", StandardScaler()),
                                                      ("PCA", PCA(random_state=3))])
        self.estimator_branch = Branch('MyBranch', [self.scaler, self.pca, self.tree])
        self.estimator_branch_sklearn = SKPipeline([("SS", StandardScaler()),
                                                    ("PCA", PCA(random_state=3)),
                                                    ("Tree", DecisionTreeClassifier(random_state=3))])

    def test_fit(self):
        self.estimator_branch_sklearn.fit(self.X, self.y)
        sk_pred = self.estimator_branch_sklearn.predict(self.X)

        self.estimator_branch.fit(self.X, self.y)
        branch_pred = self.estimator_branch.predict(self.X)

        self.assertTrue(np.array_equal(sk_pred, branch_pred))

    def test_transform(self):
        Xt, _, _ = self.transformer_branch.fit(self.X, self.y).transform(self.X)
        Xt_sklearn = self.transformer_branch_sklearn.fit(self.X, self.y).transform(self.X)
        self.assertTrue(np.array_equal(Xt, Xt_sklearn))

    def test_predict(self):
        y_pred = self.estimator_branch.fit(self.X, self.y).predict(self.X)
        y_pred_sklearn = self.estimator_branch_sklearn.fit(self.X, self.y).predict(self.X)
        np.testing.assert_array_equal(y_pred, y_pred_sklearn)

    def test_predict_proba(self):
        proba = self.estimator_branch.fit(self.X, self.y).predict_proba(self.X)
        proba_sklearn = self.estimator_branch_sklearn.fit(self.X, self.y).predict_proba(self.X)
        np.testing.assert_array_equal(proba, proba_sklearn)

    def test_inverse_transform(self):
        self.estimator_branch.fit(self.X, self.y)
        feature_importances = self.estimator_branch.elements[-1].base_element.feature_importances_
        Xt, _, _ = self.estimator_branch.inverse_transform(feature_importances)
        self.assertEqual(self.X.shape[1], Xt.shape[0])

    def test_no_y_transformers(self):
        stacking_element = Stack("forbidden_stack")
        my_dummy = PipelineElement.create("dummy", DummyNeedsCovariatesAndYTransformer(), {})

        with self.assertRaises(NotImplementedError):
            stacking_element += my_dummy

    def test_copy_me(self):
        branch = Branch('MyBranch', [self.scaler, self.pca])

        copy = branch.copy_me()
        self.assertEqual(branch.random_state, copy.random_state)
        self.assertDictEqual(elements_to_dict(copy), elements_to_dict(branch))

        copy = branch.copy_me()
        copy.elements[1].base_element.n_components = 3
        self.assertNotEqual(copy.elements[1].base_element.n_components, branch.elements[1].base_element.n_components)

        fake_copy = branch
        fake_copy.elements[1].base_element.n_components = 3
        self.assertEqual(fake_copy.elements[1].base_element.n_components, branch.elements[1].base_element.n_components)

    def test_prepare_photon_pipeline(self):
        test_branch = Branch('my_test_branch')
        test_branch += PipelineElement('SimpleImputer')
        test_branch += Switch('my_crazy_switch_bitch')
        test_branch += Stack('my_stacking_stack')
        test_branch += PipelineElement('SVC')

        generated_pipe = test_branch.prepare_photon_pipe(test_branch.elements)

        self.assertEqual(len(generated_pipe.named_steps), 4)
        for idx, element in enumerate(test_branch.elements):
            self.assertIs(generated_pipe.named_steps[element.name], element)
            self.assertIs(generated_pipe.elements[idx][1], test_branch.elements[idx])

    def test_sanity_check_pipe(self):
        test_branch = Branch('my_test_branch')

        def callback_func(X, y, **kwargs):
            pass

        with warnings.catch_warnings(record=True) as w:
            my_callback = CallbackElement('final_element_callback', delegate_function=callback_func)
            test_branch += my_callback
            no_callback_pipe = test_branch.prepare_photon_pipe(test_branch.elements)
            self.assertTrue(no_callback_pipe.elements[-1][1] is my_callback)
            test_branch.sanity_check_pipeline(no_callback_pipe)
            self.assertFalse(no_callback_pipe.elements)
            assert any("Last element of pipeline cannot be callback" in s for s in [e.message.args[0] for e in w])

    def test_prepare_pipeline(self):
        self.assertEqual(len(self.transformer_branch.elements), 2)
        config_grid = {'MyBranch__PCA__n_components': [1, 2],
                       'MyBranch__PCA__disabled': [False, True],
                       'MyBranch__StandardScaler__with_mean': True}
        self.assertDictEqual(config_grid, self.transformer_branch._hyperparameters)

    def test_set_params(self):
        config = {'PCA__n_components': 2,
                  'PCA__disabled': True,
                  'StandardScaler__with_mean': True}
        self.transformer_branch.set_params(**config)
        self.assertTrue(self.transformer_branch.base_element.elements[1][1].disabled)
        self.assertEqual(self.transformer_branch.base_element.elements[1][1].base_element.n_components, 2)
        self.assertEqual(self.transformer_branch.base_element.elements[0][1].base_element.with_mean, True)

        with self.assertRaises(ValueError):
            self.transformer_branch.set_params(**{'any_weird_param': 1})

    def test_estimator_type(self):
        def callback(X, y=None):
            pass

        transformer_branch = Branch('TransBranch', [PipelineElement('PCA'), PipelineElement('FastICA')])
        classifier_branch = Branch('ClassBranch', [PipelineElement('SVC')])
        regressor_branch = Branch('RegBranch', [PipelineElement('SVR')])
        callback_branch = Branch('CallBranch', [PipelineElement('SVR'), CallbackElement('callback', callback)])

        self.assertEqual(transformer_branch._estimator_type, None)
        self.assertEqual(classifier_branch._estimator_type, 'classifier')
        self.assertEqual(regressor_branch._estimator_type, 'regressor')
        self.assertEqual(callback_branch._estimator_type, None)

    def test_add(self):
        branch = Branch('MyBranch', [PipelineElement('PCA', {'n_components': [5]}), PipelineElement('FastICA')])
        self.assertEqual(len(branch.elements), 2)
        self.assertDictEqual(branch._hyperparameters, {'MyBranch__PCA__n_components': [5]})
        branch = Branch('MyBranch')
        branch += PipelineElement('PCA', {'n_components': [5]})
        branch += PipelineElement('FastICA')
        self.assertEqual(len(branch.elements), 2)
        self.assertDictEqual(branch._hyperparameters, {'MyBranch__PCA__n_components': [5]})

        # add doubled item
        branch += PipelineElement('PCA', {'n_components': [10, 20]})
        self.assertEqual(branch.elements[-1].name, 'PCA2')
        self.assertDictEqual(branch.hyperparameters, {'MyBranch__PCA__n_components': [5], 'MyBranch__PCA2__n_components': [10, 20]})

    def test_feature_importances(self):

        self.estimator_branch.fit(self.X, self.y)
        self.assertTrue(len(self.estimator_branch.feature_importances_) == self.X.shape[1])

        self.estimator_branch.elements[-1] = PipelineElement("GaussianProcessClassifier")
        self.estimator_branch.fit(self.X, self.y)
        self.assertIsNone(self.estimator_branch.feature_importances_)

        self.transformer_branch.fit(self.X, self.y)
        self.assertIsNone(self.transformer_branch.feature_importances_)


class StackTests(unittest.TestCase):

    def setUp(self):
        self.X, self.y = load_breast_cancer(return_X_y=True)

        self.pca = PipelineElement('PCA', {'n_components': [5, 10]})
        self.scaler = PipelineElement('StandardScaler', {'with_mean': [True]})
        self.svc = PipelineElement('SVC', {'C': [1, 2]})
        self.tree = PipelineElement('DecisionTreeClassifier', {'min_samples_leaf': [3, 5]})

        self.transformer_branch_1 = Branch('TransBranch1', [self.pca.copy_me()])
        self.transformer_branch_2 = Branch('TransBranch2', [self.scaler.copy_me()])

        self.estimator_branch_1 = Branch('EstBranch1', [self.svc.copy_me()])
        self.estimator_branch_2 = Branch('EstBranch2', [self.tree.copy_me()])

        self.transformer_stack = Stack('TransformerStack', [self.pca.copy_me(), self.scaler.copy_me()])
        self.estimator_stack = Stack('EstimatorStack', [self.svc.copy_me(), self.tree.copy_me()])
        self.transformer_branch_stack = Stack('TransBranchStack', [self.transformer_branch_1.copy_me(),
                                                                   self.transformer_branch_2.copy_me()])
        self.estimator_branch_stack = Stack('EstBranchStack', [self.estimator_branch_1.copy_me(),
                                                               self.estimator_branch_2.copy_me()])

        self.stacks = [([self.pca, self.scaler], self.transformer_stack),
                       ([self.svc, self.tree], self.estimator_stack),
                       ([self.transformer_branch_1, self.transformer_branch_2], self.transformer_branch_stack),
                       ([self.estimator_branch_1, self.estimator_branch_2], self.estimator_branch_stack)]

    def test_copy_me(self):
        for stack in self.stacks:
            stack = stack[1]
            copy = stack.copy_me()
            self.assertEqual(stack.random_state, copy.random_state)
            self.assertFalse(stack.elements[0].__dict__ == copy.elements[0].__dict__)
            self.assertDictEqual(elements_to_dict(stack), elements_to_dict(copy))

    def test_horizontal_stacking(self):
        for stack in self.stacks:
            element_1 = stack[0][0]
            element_2 = stack[0][1]
            stack = stack[1]

            # fit elements
            Xt_1 = element_1.fit(self.X, self.y).transform(self.X, self.y)
            Xt_2 = element_2.fit(self.X, self.y).transform(self.X, self.y)

            Xt = stack.fit(self.X, self.y).transform(self.X, self.y)

            # output of transform() changes depending on whether it is an estimator stack or a transformer stack
            if isinstance(Xt, tuple):
                Xt = Xt[0]
                Xt_1 = Xt_1[0]
                Xt_2 = Xt_2[0]

            if len(Xt_1.shape) == 1:
                Xt_1 = np.reshape(Xt_1, (-1, 1))
                Xt_2 = np.reshape(Xt_2, (-1, 1))

            self.assertEqual(Xt.shape[1], Xt_1.shape[-1] + Xt_2.shape[-1])

    def recursive_assertion(self, element_a, element_b):
        for key in element_a.keys():
            if isinstance(element_a[key], np.ndarray):
                np.testing.assert_array_equal(element_a[key], element_b[key])
            elif isinstance(element_a[key], dict):
                self.recursive_assertion(element_a[key], element_b[key])
            else:
                self.assertEqual(element_a[key], element_b[key])

    def test_fit(self):
        for elements, stack in [([self.pca, self.scaler], self.transformer_stack),
                                ([self.svc, self.tree], self.estimator_stack)]:
            np.random.seed(42)
            stack = stack.fit(self.X, self.y)
            np.random.seed(42)
            for i, element in enumerate(elements):
                element = element.fit(self.X, self.y)
                element_dict = elements_to_dict(element)
                stack_dict = elements_to_dict(stack.elements[i])
                self.recursive_assertion(element_dict, stack_dict)

    def test_transform(self):
        for elements, stack in self.stacks:
            np.random.seed(42)
            Xt_stack, _, _ = stack.fit(self.X, self.y).transform(self.X)
            np.random.seed(42)
            Xt_elements = None
            for i, element in enumerate(elements):
                Xt_element, _, _ = element.fit(self.X, self.y).transform(self.X)
                Xt_elements = PhotonDataHelper.stack_data_horizontally(Xt_elements, Xt_element)
            np.testing.assert_array_equal(Xt_stack, Xt_elements)

    def test_predict(self):
        for elements, stack in [([self.svc, self.tree], self.estimator_stack),
                                ([self.estimator_branch_1, self.estimator_branch_2], self.estimator_branch_stack)]:
            np.random.seed(42)
            stack = stack.fit(self.X, self.y)
            yt_stack = stack.predict(self.X)
            np.random.seed(42)
            Xt_elements = None
            for i, element in enumerate(elements):
                Xt_element = element.fit(self.X, self.y).predict(self.X)
                Xt_elements = PhotonDataHelper.stack_data_horizontally(Xt_elements, Xt_element)
            np.testing.assert_array_equal(yt_stack, Xt_elements)

    def test_predict_proba(self):
        for elements, stack in [([self.svc, self.tree], self.estimator_stack),
                                ([self.estimator_branch_1, self.estimator_branch_2], self.estimator_branch_stack)]:
            np.random.seed(42)
            stack = stack.fit(self.X, self.y)
            yt_stack = stack.predict_proba(self.X)
            np.random.seed(42)
            Xt_elements = None
            for i, element in enumerate(elements):
                Xt_element = element.fit(self.X, self.y).predict_proba(self.X)
                if Xt_element is None:
                    Xt_element = element.fit(self.X, self.y).predict(self.X)
                Xt_elements = PhotonDataHelper.stack_data_horizontally(Xt_elements, Xt_element)
            np.testing.assert_array_equal(yt_stack, Xt_elements)

    def test_inverse_transform(self):
        with self.assertRaises(NotImplementedError):
            self.stacks[0][1].fit(self.X, self.y).inverse_transform(self.X)

    def test_set_params(self):
        trans_config = {'PCA__n_components': 2,
                        'PCA__disabled': True,
                        'StandardScaler__with_mean': True}
        est_config = {'SVC__C': 3,
                      'DecisionTreeClassifier__min_samples_leaf': 1}

        # transformer stack
        self.transformer_stack.set_params(**trans_config)
        self.assertEqual(self.transformer_stack.elements[0].base_element.n_components, 2)
        self.assertEqual(self.transformer_stack.elements[0].disabled, True)
        self.assertEqual(self.transformer_stack.elements[1].base_element.with_mean, True)

        # estimator stack
        self.estimator_stack.set_params(**est_config)
        self.assertEqual(self.estimator_stack.elements[0].base_element.C, 3)
        self.assertEqual(self.estimator_stack.elements[1].base_element.min_samples_leaf, 1)

        with self.assertRaises(ValueError):
            self.estimator_stack.set_params(**{'any_weird_param': 1})

        with self.assertRaises(ValueError):
            self.transformer_stack.set_params(**{'any_weird_param': 1})

    def test_add(self):
        stack = Stack('MyStack', [PipelineElement('PCA', {'n_components': [5]}), PipelineElement('FastICA')])
        self.assertEqual(len(stack.elements), 2)
        self.assertDictEqual(stack._hyperparameters, {'MyStack__PCA__n_components': [5]})
        stack = Stack('MyStack')
        stack += PipelineElement('PCA', {'n_components': [5]})
        stack += PipelineElement('FastICA')
        self.assertEqual(len(stack.elements), 2)
        self.assertDictEqual(stack._hyperparameters, {'MyStack__PCA__n_components': [5]})

        def callback(X, y=None):
            pass

        stack = Stack('MyStack', [PipelineElement('PCA'),
                                  CallbackElement('MyCallback', callback),
                                  Switch('MySwitch', [PipelineElement('PCA'), PipelineElement('FastICA')]),
                                  Branch('MyBranch', [PipelineElement('PCA')])])
        self.assertEqual(len(stack.elements), 4)

        # test doubled item
        with self.assertRaises(ValueError):
            stack += stack.elements[0]

        stack += PipelineElement('PCA', {'n_components': [10, 20]})
        self.assertEqual(stack.elements[-1].name, 'PCA2')
        self.assertDictEqual(stack.hyperparameters, {'MyStack__MySwitch__current_element': [(0, 0), (1, 0)],
                                                     'MyStack__PCA2__n_components': [10, 20]})

    def test_feature_importances(self):
        # single item
        self.estimator_stack.fit(self.X, self.y)
        self.assertIsNone(self.estimator_stack.feature_importances_)

        self.estimator_branch_stack.fit(self.X, self.y)
        self.assertIsNone(self.estimator_branch_stack.feature_importances_)

    def test_use_probabilities(self):
        self.estimator_stack.use_probabilities = True
        self.estimator_stack.fit(self.X, self.y)
        probas = self.estimator_stack.predict(self.X)
        self.assertEqual(probas.shape[1], 3)

        self.estimator_stack.use_probabilities = False
        self.estimator_stack.fit(self.X, self.y)
        preds = self.estimator_stack.predict(self.X)
        self.assertEqual(preds.shape[1], 2)
        probas = self.estimator_stack.predict_proba(self.X)
        self.assertEqual(probas.shape[1], 3)


class PreprocessingTests(unittest.TestCase):

    def test_hyperparameter_add(self):
        pe = Preprocessing()
        with self.assertRaises(ValueError):
            pe.add(PipelineElement('PCA', hyperparameters={'n_components': [1, 5]}))

    def test_predict_warning(self):
        pe = Preprocessing()
        pe.add(PipelineElement('SVC'))
        with warnings.catch_warnings(record=True) as w:
            pe.predict([0, 1, 2])
            assert any("There is no predict function" in s for s in [e.message.args[0] for e in w])


class DataFilterTests(unittest.TestCase):

    def setUp(self):
        self.X, self.y = load_breast_cancer(return_X_y=True)
        self.filter_1 = DataFilter(indices=[0, 1, 2, 3, 4])
        self.filter_2 = DataFilter(indices=[5, 6, 7, 8, 9])

    def test_filter(self):
        Xt_1, y_1, _ = self.filter_1.transform(self.X, self.y)
        Xt_2, y_2, _ = self.filter_2.transform(self.X, self.y)

        self.assertTrue(np.array_equal(self.y, y_1))
        self.assertTrue(np.array_equal(self.y, y_2))
        self.assertTrue(np.array_equal(Xt_1, self.X[:, :5]))
        self.assertTrue(np.array_equal(Xt_2, self.X[:, 5:10]))


class CallbackElementTests(unittest.TestCase):

    def setUp(self):
        def callback(X, y=None, **kwargs):
            self.assertEqual(X.shape, (569, 30))
            print("Shape of transformed data: {}".format(X.shape))

        def predict_callback(X, y=None, **kwargs):
            self.assertEqual(X.shape, (569, ))
            print('Shape of predictions: {}'.format(X.shape))

        def callback_test_equality(X, y=None, **kwargs):
            self.assertTrue(np.array_equal(self.X, X))
            if y is not None:
                self.assertListEqual(self.y.tolist(), y.tolist())

        self.X, self.y = load_breast_cancer(return_X_y=True)

        self.clean_pipeline = PhotonPipeline(elements=[('PCA', PipelineElement('PCA')),
                                                       ('LogisticRegression', PipelineElement('LogisticRegression'))])
        self.callback_pipeline = PhotonPipeline(elements=[('First', CallbackElement('First', callback)),
                                                          ('PCA', PipelineElement('PCA')),
                                                          ('Second', CallbackElement('Second', callback)),
                                                          ('LogisticRegression', PipelineElement('LogisticRegression'))])
        self.clean_branch_pipeline = PhotonPipeline(elements=[('MyBranch',
                                                               Branch('MyBranch', [PipelineElement('PCA')])),
                                                              ('LogisticRegression',
                                                               PipelineElement('LogisticRegression'))])
        self.callback_branch_pipeline = PhotonPipeline(elements=[('First', CallbackElement('First', callback)),
                                                                 ('MyBranch', Branch('MyBranch', [CallbackElement('Second',
                                                                                                                  callback),
                                                                                                  PipelineElement('PCA')])),
                                                                 ('Fourth', CallbackElement('Fourth', callback)),
                                                                 ('LogisticRegression',
                                                                  PipelineElement('LogisticRegression'))])
        self.callback_branch_pipeline_error = PhotonPipeline(elements=[('First', CallbackElement('First', callback)),
                                                                       ('MyBranch', Branch('MyBranch', [CallbackElement('Second',
                                                                                                                        callback),
                                                                                                        PipelineElement('PCA'),
                                                                                                        CallbackElement('Third',
                                                                                                                        callback)])),
                                                                       ('Fourth', CallbackElement('Fourth', callback)),
                                                                       ('LogisticRegression',
                                                                        PipelineElement('LogisticRegression')),
                                                                       ('Fifth', CallbackElement('Fifth', predict_callback))])
        # test that data is unaffected from pipeline
        self.callback_after_callback_pipeline = PhotonPipeline([('Callback1', CallbackElement('Callback1', callback)),
                                                                ('Callback2', CallbackElement('Callback2', callback_test_equality)),
                                                                ('StandarcScaler', PipelineElement('StandardScaler'),
                                                                 ('SVR', PipelineElement('SVR')))])

    def test_callback(self):
        pipelines = [self.clean_pipeline, self.callback_pipeline, self.clean_branch_pipeline,
                     self.callback_branch_pipeline, self.callback_after_callback_pipeline]

        for pipeline in pipelines:
            pipeline.fit(self.X, self.y).predict(self.X)

        with warnings.catch_warnings(record=True) as w:
            self.callback_branch_pipeline_error.fit(self.X, self.y).predict(self.X)
<<<<<<< HEAD
            assert any("Last element of pipeline cannot be callback" in s for s in [e.message.args[0] for e in w])
=======
            assert len(w) >= 2
>>>>>>> c6b69738
<|MERGE_RESOLUTION|>--- conflicted
+++ resolved
@@ -991,8 +991,4 @@
 
         with warnings.catch_warnings(record=True) as w:
             self.callback_branch_pipeline_error.fit(self.X, self.y).predict(self.X)
-<<<<<<< HEAD
             assert any("Last element of pipeline cannot be callback" in s for s in [e.message.args[0] for e in w])
-=======
-            assert len(w) >= 2
->>>>>>> c6b69738
